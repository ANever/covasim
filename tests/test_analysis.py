--- conflicted
+++ resolved
@@ -1,101 +1,95 @@
-import covasim as cv
-import numpy as np
-
-
-# Suite of tests to test basic functionality of the analysis.py file
-# Runtime: 5.004 seconds
-def test_analysis_snapshot():
-    sim = cv.Sim(analyzers=cv.snapshot('2020-04-04', '2020-04-14'))
-    sim.run()
-    snapshot = sim['analyzers'][0]
-    people1 = snapshot.snapshots[0]            # Option 1
-    people2 = snapshot.snapshots['2020-04-04'] # Option 2
-    people3 = snapshot.get('2020-04-14')       # Option 3
-    people4 = snapshot.get(34)                 # Option 4
-    people5 = snapshot.get()                   # Option 5
-    # people3 = []  # uncomment to verify error
-    peoples = [people1, people2, people3, people4, people5]
-    for i, people in enumerate(peoples):
-        optionNum = i+1
-        assert len(people) > 0, f"Option {optionNum} should have more than 0 members"
-
-
-
-def test_analysis_hist():
-    # raising multiple histograms to check windows functionality
-    day_list = ["2020-03-30", "2020-03-31", "2020-04-01"]
-    age_analyzer = cv.age_histogram(days=day_list)
-    sim = cv.Sim(analyzers=age_analyzer)
-    sim.run()
-    assert age_analyzer.window_hists == None
-
-    # checks to make sure dictionary form has right keys
-    agehistDict = sim['analyzers'][0].get()
-    assert len(agehistDict.keys()) == 5 # TODO: is there a way to know what keys to expect?
-
-    # checks to see that compute windows is correct
-    agehist = sim['analyzers'][0]
-<<<<<<< HEAD
-    agehist.compute_windows()	    
-    assert len(age_analyzer.window_hists) == len(day_list), "Number of histograms should equal number of days"
-    
-=======
-    agehist.compute_windows()
-    assert len(age_analyzer.window_hists) == len(day_list), "Number of histograms should equal number of days"
-
->>>>>>> b6415e26
-    # checks compute_windows and plot()
-    plots = agehist.plot(windows=True)  # .savefig('DEBUG_age_histograms.png')
-    assert len(plots) == len(day_list), "Number of plots generated should equal number of days"
-
-
-def test_analysis_fit():
-    sim = cv.Sim(datafile="example_data.csv")
-    sim.run()
-    fit = sim.compute_fit()
-    print(type(fit))
-    # battery of tests to test basic fit function functionality
-    # tests that running functions does not produce error
-
-
-    # testing custom fit outputs with new data
-    # expected: added data will change outputs
-    initial_gofs = fit.gofs
-    initial_losses = fit.losses
-    initial_diffs = fit.diffs
-    customInputs = {'BoomTown':{'data':np.array([1,2,3]), 'sim':np.array([1,2,4]), 'weights':[2.0, 3.0, 4.0]}}
-    
-    customFit = sim.compute_fit(custom=customInputs)
-
-    new_gofs = customFit.gofs
-    new_losses = customFit.losses
-    new_diffs = customFit.diffs
-    assert initial_gofs != new_gofs, f"Goodness of fit remains unchanged after adding new data"
-    assert initial_losses != new_losses, f"Losses between data and fit remain unchanged after adding new data"
-    assert initial_diffs != new_diffs, f"Differences between data and fit remains unchanged after adding new data"
-
-    # testing that customFit is different from 
-    # TODO: test the following `customFit.reconcile_inputs()`
-    # TODO: test difference between data and sim, ensure loss is
-
-def test_trans_tree():
-    sim = cv.Sim()
-    sim.run()
-    # testing that it catches no graph error
-    tt = sim.make_transtree(to_networkx=False)
-    try:
-        tt.r0()
-    except RuntimeError:
-        pass
-
-# uncomment to check runtime :
-# import time
-# start_time = time.time()
-
-# test_analysis_snapshot()
-# test_analysis_hist()
-# test_analysis_fit()
-# test_trans_tree()
-
-# print("--- %s seconds ---" % (time.time() - start_time))
-
+import covasim as cv
+import numpy as np
+
+
+# Suite of tests to test basic functionality of the analysis.py file
+# Runtime: 5.004 seconds
+def test_analysis_snapshot():
+    sim = cv.Sim(analyzers=cv.snapshot('2020-04-04', '2020-04-14'))
+    sim.run()
+    snapshot = sim['analyzers'][0]
+    people1 = snapshot.snapshots[0]            # Option 1
+    people2 = snapshot.snapshots['2020-04-04'] # Option 2
+    people3 = snapshot.get('2020-04-14')       # Option 3
+    people4 = snapshot.get(34)                 # Option 4
+    people5 = snapshot.get()                   # Option 5
+    # people3 = []  # uncomment to verify error
+    peoples = [people1, people2, people3, people4, people5]
+    for i, people in enumerate(peoples):
+        optionNum = i+1
+        assert len(people) > 0, f"Option {optionNum} should have more than 0 members"
+
+
+
+def test_analysis_hist():
+    # raising multiple histograms to check windows functionality
+    day_list = ["2020-03-30", "2020-03-31", "2020-04-01"]
+    age_analyzer = cv.age_histogram(days=day_list)
+    sim = cv.Sim(analyzers=age_analyzer)
+    sim.run()
+    assert age_analyzer.window_hists == None
+
+    # checks to make sure dictionary form has right keys
+    agehistDict = sim['analyzers'][0].get()
+    assert len(agehistDict.keys()) == 5 # TODO: is there a way to know what keys to expect?
+
+    # checks to see that compute windows is correct
+    agehist = sim['analyzers'][0]
+    agehist.compute_windows()
+    assert len(age_analyzer.window_hists) == len(day_list), "Number of histograms should equal number of days"
+
+    # checks compute_windows and plot()
+    plots = agehist.plot(windows=True)  # .savefig('DEBUG_age_histograms.png')
+    assert len(plots) == len(day_list), "Number of plots generated should equal number of days"
+
+
+def test_analysis_fit():
+    sim = cv.Sim(datafile="example_data.csv")
+    sim.run()
+    fit = sim.compute_fit()
+    print(type(fit))
+    # battery of tests to test basic fit function functionality
+    # tests that running functions does not produce error
+
+
+    # testing custom fit outputs with new data
+    # expected: added data will change outputs
+    initial_gofs = fit.gofs
+    initial_losses = fit.losses
+    initial_diffs = fit.diffs
+    customInputs = {'BoomTown':{'data':np.array([1,2,3]), 'sim':np.array([1,2,4]), 'weights':[2.0, 3.0, 4.0]}}
+    
+    customFit = sim.compute_fit(custom=customInputs)
+
+    new_gofs = customFit.gofs
+    new_losses = customFit.losses
+    new_diffs = customFit.diffs
+    assert initial_gofs != new_gofs, f"Goodness of fit remains unchanged after adding new data"
+    assert initial_losses != new_losses, f"Losses between data and fit remain unchanged after adding new data"
+    assert initial_diffs != new_diffs, f"Differences between data and fit remains unchanged after adding new data"
+
+    # testing that customFit is different from 
+    # TODO: test the following `customFit.reconcile_inputs()`
+    # TODO: test difference between data and sim, ensure loss is
+
+def test_trans_tree():
+    sim = cv.Sim()
+    sim.run()
+    # testing that it catches no graph error
+    tt = sim.make_transtree(to_networkx=False)
+    try:
+        tt.r0()
+    except RuntimeError:
+        pass
+
+# uncomment to check runtime :
+# import time
+# start_time = time.time()
+
+# test_analysis_snapshot()
+# test_analysis_hist()
+# test_analysis_fit()
+# test_trans_tree()
+
+# print("--- %s seconds ---" % (time.time() - start_time))
+