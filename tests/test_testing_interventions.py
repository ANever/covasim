--- conflicted
+++ resolved
@@ -43,46 +43,14 @@
         'test_skorea': {
           'name':'Assuming South Korea testing levels of 0.02% daily (untargeted); isolate positives',
           'pars': {
-<<<<<<< HEAD
-              'interventions': cv.test_num(npts, daily_tests=[0.01*n_people]*npts),
-              }
-          },
-        'test10pc': {
-          'name':'Test 10% (untargeted); isolate positives',
-          'pars': {
-              'interventions': cv.test_num(npts, daily_tests=[0.10*n_people]*npts),
-=======
-              'interventions': cv.TestNum(npts, daily_tests=optimistic_daily_tests)
->>>>>>> 953c9b8b
+              'interventions': cv.test_num(npts, daily_tests=optimistic_daily_tests)
               }
           },
         'tracing1pc': {
           'name':'Assuming South Korea testing levels of 0.02% daily (with contact tracing); isolate positives',
           'pars': {
-<<<<<<< HEAD
-              'interventions': [cv.test_num(npts, daily_tests=[0.01*n_people]*npts),
+              'interventions': [cv.test_num(npts, daily_tests=optimistic_daily_tests),
                                 cv.dynamic_pars({'cont_factor':{'days':20, 'vals':0.1}})] # This means that people who've been in contact with known positives isolate with 90% effectiveness
-=======
-              'interventions': cv.TestNum(npts, daily_tests=optimistic_daily_tests),
-              'cont_factor': 0.1, # This means that people who've been in contact with known positives isolate with 90% effectiveness
->>>>>>> 953c9b8b
-              }
-          },
-        'floating_realistic': {
-          'name':'Test a constant proportion of the population (0.02%)',
-          'pars': {
-<<<<<<< HEAD
-              'interventions': [cv.test_num(npts, daily_tests=[0.10*n_people]*npts),
-                                cv.dynamic_pars(pars={'cont_factor':{'days':20, 'vals':0.1}})]
-=======
-              'interventions': cv.TestProp(npts, symptomatic_prob=0.002, asymptomatic_prob=0.0, trace_prob=0.9)
->>>>>>> 953c9b8b
-              }
-          },
-        'floating_extreme': {
-          'name':'Test a constant proportion of the population (90%)',
-          'pars': {
-              'interventions': cv.test_prop(npts, symptomatic_prob=0.9, asymptomatic_prob=0.0, trace_prob=0.9)
               }
           },
          }
