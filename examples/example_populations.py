--- conflicted
+++ resolved
@@ -28,15 +28,6 @@
 sim.run(do_plot=do_plot)
 
 # Change beta only for community contacts
-<<<<<<< HEAD
-# Remove regular contacts so the difference is obvious
-pars = cv.make_pars(n=default_n)
-population = cv.Population.random(pars, n_regular_contacts=0, n_random_contacts=20)
-pars['interventions'] = cv.interventions.change_beta(25, 0.0, 'Community')
-sim = cv.Sim(pars=pars, population=population)
-sim.run()
-fig = sim.plot()
-=======
 pars = dict(
     pop_size = pop_size,
     use_layers = True,
@@ -44,8 +35,6 @@
     )
 sim = cv.Sim(pars)
 sim.run(do_plot=do_plot)
->>>>>>> 425afd15
-
 
 # Run sim using synthpops with community transmission
 if cv.requirements.available['synthpops']:
