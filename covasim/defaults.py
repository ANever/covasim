--- conflicted
+++ resolved
@@ -49,16 +49,10 @@
         'rel_trans',        # Float
         'rel_sus',          # Float
         'prior_symptoms',   # Float
-<<<<<<< HEAD
-#        'sus_imm',          # Float
-#        'trans_imm',        # Float
-#        'prog_imm',         # Float
-=======
         'sus_imm',          # Float
         'symp_imm',        # Float
         'sev_imm',         # Float
         'prior_symptoms',   # Float
->>>>>>> b8030776
         'vaccinations',     # Number of doses given per person
         'vaccine_source',   # index of vaccine that individual received
         'NAb',              # Current neutralization titre relative to convalescent plasma
