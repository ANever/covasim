--- conflicted
+++ resolved
@@ -200,21 +200,14 @@
         dcols = cvd.default_colors # Shorten default colors
 
         # Stock variables
-<<<<<<< HEAD
-        self.results['n_susceptible'] = init_res('Number susceptible',        color=dcols.susceptible)
-=======
         self.results['n_susceptible'] = init_res('Number susceptible',        color=dcols.susceptible, scale='static')
->>>>>>> a935cdf3
         self.results['n_exposed']     = init_res('Number exposed',            color=dcols.infections)
         self.results['n_infectious']  = init_res('Number infectious',         color=dcols.infectious)
         self.results['n_symptomatic'] = init_res('Number symptomatic',        color=dcols.symptomatic)
         self.results['n_severe']      = init_res('Number of severe cases',    color=dcols.severe)
         self.results['n_critical']    = init_res('Number of critical cases',  color=dcols.critical)
         self.results['n_diagnosed']   = init_res('Number of confirmed cases', color=dcols.diagnoses)
-<<<<<<< HEAD
         self.results['n_quarantined'] = init_res('Number in quarantine',      color=dcols.diagnoses)
-=======
->>>>>>> a935cdf3
         self.results['bed_capacity']  = init_res('Percentage bed capacity', scale=False)
 
         # Flows and cumulative flows
@@ -325,12 +318,8 @@
             self.rescale()
 
         # Update each person, skipping people who are susceptible
-<<<<<<< HEAD
         susceptible = filter(lambda p: p.susceptible, self.people)
         not_susceptible = filter(lambda p: not p.susceptible, self.people)
-=======
-        not_susceptible = self.people.filter_out('susceptible')
->>>>>>> a935cdf3
         n_susceptible   = len(self.people)
 
         # Randomly infect some people (imported infections)
@@ -339,15 +328,12 @@
             for ind in imporation_inds:
                 person = self.people[ind]
                 new_infections += person.infect(t=t)
-<<<<<<< HEAD
 
         for person in susceptible:
             # If they're quarantined, this affects their transmission rate
             new_quarantined += person.check_quar_begin(t, quar_period) # Set know_contact and go into quarantine
             person.check_quar_end(t) # Come out of quarantine
             n_quarantined += person.quarantined
-=======
->>>>>>> a935cdf3
 
         # Loop over everyone not susceptible
         for person in not_susceptible:
@@ -407,7 +393,6 @@
                     for ckey in self.contact_keys:
                         contact_ids = person_contacts[ckey]
                         if len(contact_ids):
-<<<<<<< HEAD
                             this_beta_layer = thisbeta *\
                                               beta_layers[ckey] *\
                                               (quar_trans_factor[ckey] if person.quarantined else 1.) # Reduction in onward transmission due to quarantine
@@ -417,15 +402,6 @@
                     for contact_ind in transmission_inds: # Loop over people who get infected
                         target_person = self.people[contact_ind]
                         if target_person.susceptible: # Skip people who are not susceptible
-=======
-                            this_beta_layer = thisbeta*beta_layers[ckey]
-                            transmission_inds = cvu.bf(this_beta_layer, contact_ids)
-                            for contact_ind in transmission_inds: # Loop over people who get infected
-                                target_person = self.people[contact_ind]
-                                if target_person.susceptible: # Skip people who are not susceptible
-                                    new_infections += target_person.infect(t, bed_constraint, source=person) # Actually infect them
-                                    sc.printv(f'        Person {person.uid} infected person {target_person.uid}!', 2, verbose)
->>>>>>> a935cdf3
 
                             # See whether we will infect this person
                             infect_this_person = True # By default, infect them...
@@ -450,12 +426,8 @@
         self.results['n_severe'][t]       = n_severe # Tracks total number of severe cases at this timestep
         self.results['n_critical'][t]     = n_critical # Tracks total number of critical cases at this timestep
         self.results['n_diagnosed'][t]    = n_diagnosed # Tracks total number of diagnosed cases at this timestep
-<<<<<<< HEAD
         self.results['n_quarantined'][t]   = n_quarantined # Tracks number currently quarantined
-        self.results['bed_capacity'][t]   = n_severe/n_beds if n_beds>0 else None
-=======
         self.results['bed_capacity'][t]   = n_severe/n_beds if n_beds>0 else np.nan
->>>>>>> a935cdf3
 
         # Update counts for this time step: flows
         self.results['new_infections'][t]  = new_infections # New infections on this timestep
@@ -468,8 +440,6 @@
 
         self.t += 1
 
-<<<<<<< HEAD
-=======
 
     def rescale(self):
         ''' Dynamically rescale the population '''
@@ -490,7 +460,6 @@
                     person = self.people[p]
                     if not person.susceptible:
                         person.make_susceptible()
->>>>>>> a935cdf3
         return
 
 
@@ -519,11 +488,7 @@
         # Main simulation loop
         for t in range(self.npts):
 
-<<<<<<< HEAD
-            # This does all the work!
-=======
             # Do the heavy lifting
->>>>>>> a935cdf3
             self.next(verbose=verbose)
 
             # Check if we were asked to stop
@@ -547,16 +512,6 @@
 
     def finalize(self, verbose=None):
         ''' Compute final results, likelihood, etc. '''
-<<<<<<< HEAD
-        for key in cvd.result_flows:
-            self.results[f'cum_{key}'].values = np.cumsum(self.results[f'new_{key}'].values)
-        self.results['cum_infections'].values += self['pop_infected'] # Include initially infected people
-
-        # Scale the results
-        for reskey in self.reskeys:
-            if self.results[reskey].scale:
-                self.results[reskey].values *= self['pop_scale']
-=======
 
         # Scale the results
         for reskey in self.reskeys:
@@ -569,7 +524,6 @@
         for key in cvd.result_flows:
             self.results[f'cum_{key}'].values = np.cumsum(self.results[f'new_{key}'].values)
         self.results['cum_infections'].values += self['pop_infected']*self.rescale_vec[0] # Include initially infected people
->>>>>>> a935cdf3
 
         # Perform calculations on results
         self.compute_doubling()
