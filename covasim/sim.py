--- conflicted
+++ resolved
@@ -691,14 +691,8 @@
             key (str): the key of the result to plot
             fig_args (dict): passed to pl.figure()
             plot_args (dict): passed to pl.plot()
-<<<<<<< HEAD
-        Example:
-=======
-
+            
         **Example**
-        ::
-
->>>>>>> 46db5341
             sim.plot_result('doubling_time')
         '''
         fig_args  = sc.mergedicts({'figsize':(16,10)}, fig_args)
