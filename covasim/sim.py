--- conflicted
+++ resolved
@@ -77,8 +77,6 @@
         self.set_metadata(simfile)  # Set the simulation date and filename
         self.update_pars(pars, **kwargs)   # Update the parameters, if provided
         self.load_data(datafile, datacols) # Load the data, if provided
-        # if self.load_pop:
-        #     self.load_population(popfile)  # Load the population, if provided
 
         return
 
@@ -419,19 +417,17 @@
         # Handle inputs
         if verbose is None:
             verbose = self['verbose']
-        if verbose>0:
+        if verbose > 0:
             resetstr= ''
             if self.people:
                 resetstr = ' (resetting people)' if reset else ' (warning: not resetting sim.people)'
             print(f'Initializing sim{resetstr} with {self["pop_size"]:0n} people for {self["n_days"]} days')
-        if load_pop and self.popdict is None:
+        if load_pop and self.popdict is None: # If there's a popdict, we initialize it via cvpop.make_people()
             self.load_population(popfile=popfile)
 
         # Actually make the people
         self.people = cvpop.make_people(self, save_pop=save_pop, popfile=popfile, reset=reset, verbose=verbose, **kwargs)
         self.people.initialize() # Fully initialize the people
-        if self['use_waning']:
-            self.init_people_immunity()
 
         # Handle anyone who isn't susceptible
         if self['frac_susceptible'] < 1:
@@ -528,10 +524,6 @@
             cvimm.init_immunity(self, create=create)
         return
 
-    def init_people_immunity(self):
-        self.people.pars['nab_kin']  = self['nab_kin']
-        self.people.pars['immunity'] = self['immunity']
-        return
 
     def rescale(self):
         ''' Dynamically rescale the population -- used during step() '''
@@ -614,15 +606,9 @@
 
         # Check nabs.
         if self['use_waning']:
-<<<<<<< HEAD
             has_nabs = cvu.true(people.peak_nab)
             if len(has_nabs):
                 cvimm.update_nab(people, inds=has_nabs)
-=======
-            has_nabs = np.setdiff1d(cvu.defined(people.init_nab), cvu.false(people.susceptible))
-            if len(has_nabs):
-                cvimm.check_nab(t, people, inds=has_nabs)
->>>>>>> 12a22562
 
         # Iterate through n_variants to calculate infections
         for variant in range(nv):
