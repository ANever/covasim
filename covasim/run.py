--- conflicted
+++ resolved
@@ -1355,11 +1355,7 @@
     return sim
 
 
-<<<<<<< HEAD
-def multi_run(sim, n_runs=4, reseed=True, noise=0.0, noisepar=None, iterpars=None, combine=False, keep_people=False, run_args=None, sim_args=None, par_args=None, do_run=True, parallel=True, verbose=None, **kwargs):
-=======
-def multi_run(sim, n_runs=4, reseed=True, noise=0.0, noisepar=None, iterpars=None, combine=False, keep_people=None, run_args=None, sim_args=None, par_args=None, do_run=True, parallel=True, n_cpus=None, verbose=None, **kwargs):
->>>>>>> efe1364d
+def multi_run(sim, n_runs=4, reseed=True, noise=0.0, noisepar=None, iterpars=None, combine=False, keep_people=False, run_args=None, sim_args=None, par_args=None, do_run=True, parallel=True, n_cpus=None, verbose=None, **kwargs):
     '''
     For running multiple runs in parallel. If the first argument is a list of sims,
     exactly these will be run and most other arguments will be ignored.
