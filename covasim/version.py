# -*- coding: utf-8 -*-

__all__ = ['__version__', '__versiondate__', '__license__']

<<<<<<< HEAD
__version__ = '1.4.0'
__versiondate__ = '2020-05-27'
=======
__version__ = '1.3.5'
__versiondate__ = '2020-05-28'
>>>>>>> 19dcfdd7
__license__ = f'Covasim {__version__} ({__versiondate__}) — © 2020 by IDM'<|MERGE_RESOLUTION|>--- conflicted
+++ resolved
@@ -2,11 +2,6 @@
 
 __all__ = ['__version__', '__versiondate__', '__license__']
 
-<<<<<<< HEAD
 __version__ = '1.4.0'
-__versiondate__ = '2020-05-27'
-=======
-__version__ = '1.3.5'
 __versiondate__ = '2020-05-28'
->>>>>>> 19dcfdd7
 __license__ = f'Covasim {__version__} ({__versiondate__}) — © 2020 by IDM'