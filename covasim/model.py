'''
This file contains all the code for the basic use of Covasim.
'''

#%% Imports
import numpy as np # Needed for a few things not provided by pl
import pylab as pl
import sciris as sc
import datetime as dt
from . import utils as cvu
from . import base as cvbase
from . import parameters as cvpars


<<<<<<< HEAD
=======
# Specify all externally visible functions this file defines
__all__ = ['default_sim_plots', 'Person', 'Sim']

>>>>>>> b5ece941

# Specify which quantities to plot -- note, these can be turned on and off by commenting/uncommenting lines
default_sim_plots = sc.odict({
        'Total counts': sc.odict({
            'cum_exposed': 'Cumulative infections',
            'cum_deaths': 'Cumulative deaths',
            'cum_recoveries':'Cumulative recoveries',
            # 'cum_tested': 'Cumulative tested',
            # 'n_susceptible': 'Number susceptible',
            # 'n_infectious': 'Number of active infections',
            'cum_diagnosed': 'Cumulative diagnosed',
        }),
        'Daily counts': sc.odict({
            'infections': 'New infections',
            'deaths': 'New deaths',
            'recoveries': 'New recoveries',
            # 'tests': 'Number of tests',
            'diagnoses': 'New diagnoses',
        })
    })



class Person(sc.prettyobj):
    '''
    Class for a single person.
    '''
    def __init__(self, age, sex, cfr, severity, pars, uid=None, id_len=8):
        if uid is None:
            uid = sc.uuid(length=id_len) # Unique identifier for this person
        self.uid = str(uid)
        self.age = float(age) # Age of the person (in years)
        self.sex = int(sex) # Female (0) or male (1)
        self.cfr = cfr # Case fatality rate
        self.severity  = severity # Severity

        # Define state
        self.alive          = True
        self.susceptible    = True
        self.exposed        = False
        self.infectious     = False
        self.symptomatic    = False
        self.diagnosed      = False
        self.recovered      = False
        self.dead           = False
        self.known_contact  = False # Keep track of whether each person is a contact of a known positive

        # Infection property distributions
        self.dist_serial = dict(dist='normal_int', par1=pars['serial'],    par2=pars['serial_std'])
        self.dist_incub  = dict(dist='normal_int', par1=pars['incub'],     par2=pars['incub_std'])
        self.dist_dur    = dict(dist='normal_int', par1=pars['dur'],       par2=pars['dur_std'])
        self.dist_death  = dict(dist='normal_int', par1=pars['timetodie'], par2=pars['timetodie_std'])

        # Keep track of dates
        self.date_exposed     = None
        self.date_infectious  = None
        self.date_symptomatic = None
        self.date_diagnosed   = None
        self.date_recovered   = None
        self.date_died        = None

        self.infected = [] #: Record the UIDs of all people this person infected
        self.infected_by = None #: Store the UID of the person who caused the infection. If None but person is infected, then it was an externally seeded infection
        return


    def infect(self, t, source=None):
        """
        Infect this person

        This routine infects the person
        Args:
            source: A Person instance. If None, then it was a seed infection

        Returns: none
        """
        self.susceptible = False
        self.exposed = True
        self.date_exposed = t

        # Calculate how long before they can infect other people
        serial_dist = cvu.sample(**self.dist_serial)
        self.date_infectious = t + serial_dist

        # Program them to either die or recover in the future
        if cvu.bt(self.cfr):
            # They die
            death_dist = cvu.sample(**self.dist_death)
            self.date_died = t + death_dist
        else:
            # They don't die; determine whether they develop symptoms
            has_symptoms = cvu.bt(self.severity)  # Binomial distribution with probability equal to age-linked symptom severity index
            if has_symptoms:  # They develop symptoms
                incub_dist = cvu.sample(**self.dist_incub)  # Caclulate how long til they develop symptoms
                self.date_symptomatic = t + incub_dist

            dur_dist = cvu.sample(**self.dist_dur)
            self.date_recovered = self.date_infectious + dur_dist

        if source:
            self.infected_by = source.uid
            source.infected.append(self.uid)

        infected = 1  # For incrementing counters

        return infected


    def check_death(self, t):
        ''' Check whether or not this person died on this timestep -- let's hope not '''

        if self.date_died and t >= self.date_died:
            self.exposed     = False
            self.infectious  = False
            self.symptomatic = False
            self.recovered   = False
            self.died        = True
            death = 1
        else:
            death = 0

        return death


    def check_recovery(self, t):
        ''' Check if an infected person has recovered '''

        if self.date_recovered and t >= self.date_recovered: # It's the day they recover
            self.exposed     = False
            self.infectious  = False
            self.symptomatic = False
            self.recovered   = True
            recovery = 1
        else:
            recovery = 0

        return recovery


<<<<<<< HEAD
    def test(self, t, test_sensitivity):
        if self.infectious and cv.bt(test_sensitivity):  # Person was tested and is true-positive
            self.diagnosed = True
            self.date_diagnosed = t
            diagnosed = 1
        else:
            diagnosed = 0
        return diagnosed


class Sim(cv.BaseSim):
=======
class Sim(cvbase.BaseSim):
>>>>>>> b5ece941
    '''
    The Sim class handles the running of the simulation: the number of children,
    number of time points, and the parameters of the simulation.
    '''

    def __init__(self, pars=None, datafile=None, filename=None):
        default_pars = cvpars.make_pars() # Start with default pars
        super().__init__(default_pars) # Initialize and set the parameters as attributes
        self.datafile = datafile # Store this
        self.data = None
        if datafile is not None: # If a data file is provided, load it
            self.data = cvpars.load_data(datafile)
        self.created = sc.now()
        if filename is None:
            datestr = sc.getdate(obj=self.created, dateformat='%Y-%b-%d_%H.%M.%S')
            filename = f'covasim_{datestr}.sim'
        self.filename = filename
        self.stopped = None # If the simulation has stopped
        self.results_ready = False # Whether or not results are ready
        self.people = {}
        self.results = {}
        self.calculated = {}
        if pars is not None:
            self.update_pars(pars)
        return


    def initialize(self):
        ''' Perform all initializations '''
        self.validate_pars()
        self.set_seed()
        self.init_results()
        self.init_people()
        return


    def validate_pars(self):
        ''' Some parameters can take multiple types; this makes them consistent '''

        # Handle start day
        start_day = self['start_day'] # Shorten
        if start_day in [None, 0]: # Use default start day
            start_day = dt.datetime(2020, 1, 1)
        if not isinstance(start_day, dt.datetime):
            start_day = sc.readdate(start_day)
        self['start_day'] = start_day # Convert back

        # Handle population data
        popdata_choices = ['random', 'bayesian', 'data']
        if sc.isnumber(self['usepopdata']) or isinstance(self['usepopdata'], bool): # Convert e.g. usepopdata=1 to 'bayesian'
            self['usepopdata'] = popdata_choices[int(self['usepopdata'])] # Choose one of these
        if self['usepopdata'] not in popdata_choices:
            choice = self['usepopdata']
            choicestr = ', '.join(popdata_choices)
            errormsg = f'Population data option "{choice}" not available; choices are: {choicestr}'
            raise ValueError(errormsg)

        return


    def init_results(self):
        ''' Initialize results '''

        def init_res(*args, **kwargs):
            ''' Initialize a single result object '''
            output = cvbase.Result(*args, **kwargs, npts=self.npts)
            return output

        # Create the main results structure
        self.results['n_susceptible']  = init_res('Number susceptible')
        self.results['n_exposed']      = init_res('Number exposed')
        self.results['n_infectious']   = init_res('Number infectious')
        self.results['n_symptomatic']  = init_res('Number symptomatic')
        self.results['n_recovered']    = init_res('Number recovered')
        self.results['infections']     = init_res('Number of new infections')
        self.results['tests']          = init_res('Number of tests')
        self.results['diagnoses']      = init_res('Number of new diagnoses')
        self.results['recoveries']     = init_res('Number of new recoveries')
        self.results['deaths']         = init_res('Number of new deaths')
        self.results['cum_exposed']    = init_res('Cumulative number exposed')
        self.results['cum_tested']     = init_res('Cumulative number of tests')
        self.results['cum_diagnosed']  = init_res('Cumulative number diagnosed')
        self.results['cum_deaths']     = init_res('Cumulative number of deaths')
        self.results['cum_recoveries'] = init_res('Cumulative number recovered')
        self.results['doubling_time']  = init_res('Doubling time', scale=False)
        self.results['r_eff']          = init_res('Effective reproductive number', scale=False)

        self.reskeys = list(self.results.keys()) # Save the names of the main result keys

        # Populate the rest of the results
        self.results['t'] = self.tvec
        self.results['date'] = [self['start_day'] + dt.timedelta(days=int(t)) for t in self.tvec]
        self.results_ready = False

        # Create calculated values structure
        self.calculated['eff_beta'] = (1-self['default_severity'])*self['asym_factor']*self['beta'] + self['default_severity']*self['beta']  # Using asymptomatic proportion
        self.calculated['r_0']      = self['contacts']*self['dur']*self.calculated['eff_beta']
        return


    def init_people(self, verbose=None, id_len=6):
        ''' Create the people '''
        if verbose is None:
            verbose = self['verbose']

        sc.printv(f'Creating {self["n"]} people...', 1, verbose)

        # Create the people -- just placeholders if we're using actual data
        people = {} # Dictionary for storing the people -- use plain dict since faster than odict
        n_people = int(self['n'])
        uids = sc.uuid(which='ascii', n=n_people, length=id_len)
        for p in range(n_people): # Loop over each person
            uid = uids[p]
            if self['usepopdata'] != 'random':
                age,sex,cfr,severity = -1, -1, -1, -1 # These get overwritten later
            else:
                age,sex,cfr,severity = cvpars.set_person_attrs(cfr_by_age=self['cfr_by_age'],default_cfr=self['default_cfr'], use_data=False)
            person = Person(age=age, sex=sex, cfr=cfr, severity=severity, uid=uid, pars=self.pars) # Create the person
            people[uid] = person # Save them to the dictionary

        # Store UIDs and people
        self.uids = uids
        self.people = people

        # Make the contact matrix -- TODO: move into a separate function
        if self['usepopdata'] == 'random':
            sc.printv(f'Creating contact matrix without data...', 2, verbose)
            for p in range(int(self['n'])):
                person = self.get_person(p)
                person.n_contacts = cvu.pt(self['contacts']) # Draw the number of Poisson contacts for this person
                person.contact_inds = cvu.choose_people(max_ind=len(self.people), n=person.n_contacts) # Choose people at random, assigning to household
        else:
            sc.printv(f'Creating contact matrix with data...', 2, verbose)
            import synthpops as sp

            self.contact_keys = self['contacts_pop'].keys()

            make_contacts_keys = ['use_age','use_sex','use_loc','use_social_layers']
            options_args = dict.fromkeys(make_contacts_keys, True)
            if self['usepopdata'] == 'bayesian':
                bayesian_args = sc.dcp(options_args)
                bayesian_args['use_bayesian'] = True
                bayesian_args['use_usa'] = False
                popdict = sp.make_popdict(uids=self.uids, use_bayesian=True)
                contactdict = sp.make_contacts(popdict, options_args=bayesian_args)
            elif self['usepopdata'] == 'data':
                data_args = sc.dcp(options_args)
                data_args['use_bayesian'] = False
                data_args['use_usa'] = True
                popdict = sp.make_popdict(uids=self.uids, use_bayesian=False)
                contactdict = sp.make_contacts(popdict, options_args=data_args)

            contactdict = sc.odict(contactdict)
            for p,uid,entry in contactdict.enumitems():
                person = self.get_person(p)
                person.age = entry['age']
                person.sex = entry['sex']
                person.cfr = cvpars.set_cfr(person.age, default_cfr=self['default_cfr'], cfr_by_age=self['cfr_by_age'])
                person.contact_inds = entry['contacts']

        sc.printv(f'Created {self["n"]} people, average age {sum([person.age for person in self.people.values()])/self["n"]:0.2f} years', 1, verbose)

        # Create the seed infections
        for i in range(int(self['n_infected'])):
            person = self.get_person(i)
            person.infect(t=0)

        return


<<<<<<< HEAD
=======
    def apply_testing(self, t, n_diagnoses, verbose):
        ''' Perform testing '''
        test_sensitivity = self['sensitivity']
        test_probs = self.test_probs
        if t<len(self['daily_tests']): # Don't know how long the data is, ensure we don't go past the end
            n_tests = self['daily_tests'][t] # Number of tests for this day
            if n_tests and not pl.isnan(n_tests): # There are tests this day
                self.results['tests'][t] = n_tests # Store the number of tests
                test_probs_arr = pl.array(list(test_probs.values()))
                test_probs_arr /= test_probs_arr.sum()
                test_inds = cvu.choose_people_weighted(probs=test_probs_arr, n=n_tests)

                for test_ind in test_inds:
                    tested_person = self.get_person(test_ind)
                    if tested_person.infectious and cvu.bt(test_sensitivity): # Person was tested and is true-positive
                        n_diagnoses += 1
                        tested_person.diagnosed = True
                        tested_person.date_diagnosed = t
                        sc.printv(f'          Person {tested_person.uid} was diagnosed at timestep {t}!', 2, verbose)

        return n_diagnoses


    def apply_interventions(self, t, verbose):
        '''
        Apply interventions, if they exist at this time point. Can either
        modify beta, or can be a function that makes an arbitrary modification
        to the Sim object.
        '''
        if t in self['interv_days']:
            ind = sc.findnearest(self['interv_days'], t)
            if self['interv_func'] is not None: # Apply custom intervention function
                sc.printv(f'Applying custom intervention/change on day {t}...', 1, verbose)
                self =self['interv_func'](self, t)
            else:
                eff = self['interv_effs'][ind]
                sc.printv(f'Applying intervention/change of {eff} on day {t}...', 1, verbose)
                self['beta'] *= eff # Just change beta
        return


>>>>>>> b5ece941
    def run(self, initialize=True, do_plot=False, verbose=None, **kwargs):
        ''' Run the simulation '''

        T = sc.tic()

        # Reset settings and results
        if verbose is None:
            verbose = self['verbose']
        if initialize:
            self.initialize() # Create people, results, etc.

        # Main simulation loop
        self.stopped = False # We've just been asked to run, so ensure we're unstopped
        for t in range(self.npts):

            # Check timing and stopping function
            elapsed = sc.toc(T, output=True)
            if elapsed > self['timelimit']:
                print(f"Time limit ({self['timelimit']} s) exceeded; stopping...")
                self.stopped = {'why':'timelimit', 'message':'Time limit exceeded at step {t}', 't':t}

            if self['stop_func']:
                self.stopped = self['stop_func'](self, t) # Feed in the current simulation object and the time

            # If this gets set, stop running -- e.g. if the time limit is exceeded
            if self.stopped:
                break

            # Zero counts for this time step.
            n_susceptible = 0
            n_exposed     = 0
            n_deaths      = 0
            n_recoveries  = 0
            n_infectious  = 0
            n_infections  = 0
            n_symptomatic = 0
            n_recovered   = 0

            # Extract these for later use. The values do not change in the person loop and the dictionary lookup is expensive.
            rand_popdata     = (self['usepopdata'] == 'random')
            beta             = self['beta']
            asym_factor      = self['asym_factor']
            diag_factor      = self['diag_factor']
            cont_factor      = self['cont_factor']
            beta_pop         = self['beta_pop']

            # Print progress
            if verbose>=1:
                string = f'  Running day {t:0.0f} of {self.pars["n_days"]} ({elapsed:0.2f} s elapsed)...'
                if verbose>=2:
                    sc.heading(string)
                else:
                    print(string)

            # Update each person
            for person in self.people.values():

                # Count susceptibles
                if person.susceptible:
                    n_susceptible += 1
                    continue # Don't bother with the rest of the loop

                # If exposed, check if the person becomes infectious or develops symptoms
                if person.exposed:
                    n_exposed += 1
                    if not person.infectious and t >= person.date_infectious: # It's the day they become infectious
                        person.infectious = True
                        sc.printv(f'      Person {person.uid} became infectious!', 2, verbose)
                    if not person.symptomatic and person.date_symptomatic is not None and t >= person.date_symptomatic:  # It's the day they develop symptoms
                        person.symptomatic = True
                        sc.printv(f'      Person {person.uid} developed symptoms!', 2, verbose)

                # If infectious, check if anyone gets infected
                if person.infectious:

                    # Check for death
                    died = person.check_death(t)
                    n_deaths += died

                    # Check for recovery
                    recovered = person.check_recovery(t)
                    n_recoveries += recovered

                    # If the person didn't die or recover, check for onward transmission
                    if not died and not recovered:
                        n_infectious += 1 # Count this person as infectious

                        # Calculate transmission risk based on whether they're asymptomatic/diagnosed/have been isolated
                        thisbeta = beta * \
                                   (asym_factor if person.symptomatic else 1.) * \
                                   (diag_factor if person.diagnosed else 1.) * \
                                   (cont_factor if person.known_contact else 1.)

                        if rand_popdata: # TODO: refactor!
                            for contact_ind in person.contact_inds:
                                target_person = self.get_person(contact_ind)  # Stored by integer

                                # This person was diagnosed last time step: time to flag their contacts
                                if person.date_diagnosed is not None and person.date_diagnosed == t-1:
                                    target_person.known_contact = True

                                # Check whether virus is transmitted
                                transmission = cvu.bt(thisbeta)
                                if transmission:
                                    if target_person.susceptible: # Skip people who are not susceptible
                                        n_infections += target_person.infect(t, person)
                                        sc.printv(f'        Person {person.uid} infected person {target_person.uid}!', 2, verbose)

                        else:
                            for ckey in self.contact_keys:
                                thisbeta *= beta_pop[ckey]

                                # Calculate transmission risk based on whether they're asymptomatic/diagnosed
                                for contact_ind in person.contact_inds[ckey]:

                                    # This person was diagnosed last time step: time to flag their contacts
                                    if person.date_diagnosed is not None and person.date_diagnosed == t - 1:
                                        target_person.known_contact = True

                                    # Check whether virus is transmitted
                                    transmission = cvu.bt(thisbeta)
                                    if transmission:
                                        target_person = self.people[contact_ind] # Stored by UID
                                        if target_person.susceptible: # Skip people who are not susceptible
                                            n_infections += target_person.infect(t, person)
                                            sc.printv(f'        Person {person.uid} infected person {target_person.uid} via {ckey}!', 2, verbose)


                # Count people who developed symptoms
                if person.symptomatic:
                    n_symptomatic += 1

                # Count people who recovered
                if person.recovered:
                    n_recovered += 1

            for intervention in self['interventions']:
                intervention.apply(self, t)

            # Update counts for this time step
            self.results['n_susceptible'][t] = n_susceptible
            self.results['n_exposed'][t]     = n_exposed
            self.results['deaths'][t]        = n_deaths
            self.results['recoveries'][t]    = n_recoveries
            self.results['n_infectious'][t]  = n_infectious
            self.results['infections'][t]    = n_infections
            self.results['n_symptomatic'][t] = n_symptomatic
            self.results['n_recovered'][t]   = n_recovered

        # Compute cumulative results outside of the time loop
        self.results['cum_exposed'].values    = pl.cumsum(self.results['infections'].values) + self['n_infected'] # Include initially infected people
        self.results['cum_tested'].values     = pl.cumsum(self.results['tests'].values)
        self.results['cum_diagnosed'].values  = pl.cumsum(self.results['diagnoses'].values)
        self.results['cum_deaths'].values     = pl.cumsum(self.results['deaths'].values)
        self.results['cum_recoveries'].values = pl.cumsum(self.results['recoveries'].values)

        # Add in the results from the interventions
        for intervention in self['interventions']:
            intervention.finalize()  # Execute any post-processing
            self.results.update(intervention.results)

        # Scale the results
        for reskey in self.reskeys:
            if self.results[reskey].scale:
                self.results[reskey].values *= self['scale']

        # Perform calculations on results
        self.compute_doubling()
        self.compute_r_eff()
        self.likelihood()

        # Tidy up
        self.results_ready = True
        sc.printv(f'\nRun finished after {elapsed:0.1f} s.\n', 1, verbose)
        self.results['summary'] = self.summary_stats()

        if do_plot:
            self.plot(**kwargs)

        # Convert to an odict to allow e.g. sim.people[25] later, and results to an objdict to allow e.g. sim.results.diagnoses
        self.people = sc.odict(self.people)
        self.results = sc.objdict(self.results)

        return self.results


    def compute_doubling(self, window=None, max_doubling_time=100):
        '''
        Calculate doubling time using exponential approximation -- a more detailed
        approach is in utils.py. Compares infections at time t to infections at time
        t-window, and uses that to compute the doubling time. For example, if there are
        100 cumulative infections on day 12 and 200 infections on day 19, doubling
        time is 7 days.

        Args:
            window (float): the size of the window used (larger values are more accurate but less precise)
            max_doubling_time (float): doubling time could be infinite, so this places a bound on it

        Returns:
            None (modifies results in place)
        '''
        window = self['window']
        cum_infections = self.results['cum_exposed']
        for t in range(window, self.npts):
            infections_now = cum_infections[t]
            infections_prev = cum_infections[t-window]
            r = infections_now/infections_prev
            if r > 1:  # Avoid divide by zero
                doubling_time = window*np.log(2)/np.log(r)
                doubling_time = min(doubling_time, max_doubling_time) # Otherwise, it's unbounded
                self.results['doubling_time'][t] = doubling_time
        return


    def compute_r_eff(self):
        ''' Effective reproductive number based on number still susceptible -- TODO: use data instead '''

        # Initialize arrays to hold sources and targets infected each day
        sources = np.zeros(self.npts)
        targets = np.zeros(self.npts)

        # Loop over each person to pull out the transmission
        for person in self.people.values():
            if person.date_exposed is not None: # Skip people who were never exposed
                if person.date_recovered is not None:
                    outcome_date = person.date_recovered
                elif person.date_died is not None:
                    outcome_date = person.date_died
                else:
                    errormsg = f'No outcome (death or recovery) can be determined for the following person:\n{person}'
                    raise ValueError(errormsg)

                if outcome_date is not None and outcome_date<self.npts:
                    outcome_date = int(outcome_date)
                    sources[outcome_date] += 1
                    targets[outcome_date] += len(person.infected)

        # Populate the array -- to avoid divide-by-zero, skip indices that are 0
        inds = sc.findinds(sources>0)
        r_eff = targets[inds]/sources[inds]
        self.results['r_eff'].values[inds] = r_eff
        return


    def likelihood(self, verbose=None):
        '''
        Compute the log-likelihood of the current simulation based on the number
        of new diagnoses.
        '''
        if verbose is None:
            verbose = self['verbose']

        loglike = 0
        if self.data is not None and len(self.data): # Only perform likelihood calculation if data are available
            for d,datum in enumerate(self.data['new_positives']):
                if not pl.isnan(datum): # Skip days when no tests were performed
                    estimate = self.results['diagnoses'][d]
                    p = cvu.poisson_test(datum, estimate)
                    logp = pl.log(p)
                    loglike += logp
                    sc.printv(f'  {self.data["date"][d]}, data={datum:3.0f}, model={estimate:3.0f}, log(p)={logp:10.4f}, loglike={loglike:10.4f}', 2, verbose)

            self.results['likelihood'] = loglike
            sc.printv(f'Likelihood: {loglike}', 1, verbose)

        return loglike


    def summary_stats(self, verbose=None):
        ''' Compute the summary statistics to display at the end of a run '''

        if verbose is None:
            verbose = self['verbose']

        summary = {}
        for key in self.reskeys:
            summary[key] = self.results[key][-1]

        sc.printv(f"""Summary:
     {summary['n_susceptible']:5.0f} susceptible
     {summary['n_infectious']:5.0f} infectious
     {summary['n_symptomatic']:5.0f} symptomatic
     {summary['cum_exposed']:5.0f} total exposed
     {summary['cum_diagnosed']:5.0f} total diagnosed
     {summary['cum_deaths']:5.0f} total deaths
     {summary['cum_recoveries']:5.0f} total recovered
               """, 1, verbose)

        return summary


    def plot(self, to_plot=None, do_save=None, fig_path=None, fig_args=None, plot_args=None,
             scatter_args=None, axis_args=None, as_dates=True, interval=None, dateformat=None,
             font_size=18, font_family=None, use_grid=True, do_show=True, verbose=None):
        '''
        Plot the results -- can supply arguments for both the figure and the plots.

        Args:
            to_plot (dict): Nested dict of results to plot; see default_sim_plots for structure
            do_save (bool or str): Whether or not to save the figure. If a string, save to that filename.
            fig_path (str): Path to save the figure
            fig_args (dict): Dictionary of kwargs to be passed to pl.figure()
            plot_args (dict): Dictionary of kwargs to be passed to pl.plot()
            scatter_args (dict): Dictionary of kwargs to be passed to pl.scatter()
            axis_args (dict): Dictionary of kwargs to be passed to pl.subplots_adjust()
            as_dates (bool): Whether to plot the x-axis as dates or time points
            interval (int): Interval between tick marks
            dateformat (str): Date string format, e.g. '%B %d'
            font_size (int): Size of the font
            font_family (str): Font face
            use_grid (bool): Whether or not to plot gridlines
            do_show (bool): Whether or not to show the figure
            verbose (bool): Display a bit of extra information

        Returns:
            fig: Figure handle
        '''

        if verbose is None:
            verbose = self['verbose']
        sc.printv('Plotting...', 1, verbose)

        if to_plot is None:
            to_plot = default_sim_plots
        to_plot = sc.odict(to_plot) # In case it's supplied as a dict

        if fig_args     is None: fig_args     = {'figsize':(16,12)}
        if plot_args    is None: plot_args    = {'lw':3, 'alpha':0.7}
        if scatter_args is None: scatter_args = {'s':150, 'marker':'s'}
        if axis_args    is None: axis_args    = {'left':0.1, 'bottom':0.05, 'right':0.9, 'top':0.97, 'wspace':0.2, 'hspace':0.25}

        fig = pl.figure(**fig_args)
        pl.subplots_adjust(**axis_args)
        pl.rcParams['font.size'] = font_size
        if font_family:
            pl.rcParams['font.family'] = font_family

        res = self.results # Shorten since heavily used

        # Plot everything

        colors = sc.gridcolors(max([len(tp) for tp in to_plot.values()]))

        # Define the data mapping. Must be here since uses functions
        if self.data is not None and len(self.data):
            data_mapping = {
                'cum_exposed': pl.cumsum(self.data['new_infections']),
                'cum_diagnosed':  pl.cumsum(self.data['new_positives']),
                'cum_tested':     pl.cumsum(self.data['new_tests']),
                'infections':     self.data['new_infections'],
                'tests':          self.data['new_tests'],
                'diagnoses':      self.data['new_positives'],
                }
        else:
            data_mapping = {}

        for p,title,keylabels in to_plot.enumitems():
            ax = pl.subplot(2,1,p+1)
            for i,key,label in keylabels.enumitems():
                this_color = colors[i]
                y = res[key].values
                pl.plot(res['t'], y, label=label, **plot_args, c=this_color)
                if key in data_mapping:
                    pl.scatter(self.data['day'], data_mapping[key], c=[this_color], **scatter_args)
            if self.data is not None and len(self.data):
                pl.scatter(pl.nan, pl.nan, c=[(0,0,0)], label='Data', **scatter_args)

            for intervention in self['interventions']:
                if isinstance(intervention, cv.ReduceBetaIntervention):
                    ylims = pl.ylim()
                    pl.plot([intervention.day,intervention.day], ylims, '--')

            pl.grid(use_grid)
            cvu.fixaxis(self)
            sc.commaticks()
            pl.title(title)

            # Optionally reset tick marks (useful for e.g. plotting weeks/months)
            if interval:
                xmin,xmax = ax.get_xlim()
                ax.set_xticks(pl.arange(xmin, xmax+1, interval))

            # Set xticks as dates
            if as_dates:
                xticks = ax.get_xticks()
                xticklabels = self.inds2dates(xticks, dateformat=dateformat)
                ax.set_xticklabels(xticklabels)

        # Ensure the figure actually renders or saves
        if do_save:
            if fig_path is None: # No figpath provided - see whether do_save is a figpath
                if isinstance(do_save, str) :
                    fig_path = do_save # It's a string, assume it's a filename
                else:
                    fig_path = 'covasim.png' # Just give it a default name
            fig_path = sc.makefilepath(fig_path) # Ensure it's valid, including creating the folder
            pl.savefig(fig_path)

        if do_show:
            pl.show()
        else:
            pl.close(fig)

        return fig<|MERGE_RESOLUTION|>--- conflicted
+++ resolved
@@ -12,12 +12,9 @@
 from . import parameters as cvpars
 
 
-<<<<<<< HEAD
-=======
 # Specify all externally visible functions this file defines
 __all__ = ['default_sim_plots', 'Person', 'Sim']
 
->>>>>>> b5ece941
 
 # Specify which quantities to plot -- note, these can be turned on and off by commenting/uncommenting lines
 default_sim_plots = sc.odict({
@@ -41,6 +38,8 @@
 
 
 
+#%% Define classes
+
 class Person(sc.prettyobj):
     '''
     Class for a single person.
@@ -157,7 +156,6 @@
         return recovery
 
 
-<<<<<<< HEAD
     def test(self, t, test_sensitivity):
         if self.infectious and cv.bt(test_sensitivity):  # Person was tested and is true-positive
             self.diagnosed = True
@@ -168,10 +166,7 @@
         return diagnosed
 
 
-class Sim(cv.BaseSim):
-=======
 class Sim(cvbase.BaseSim):
->>>>>>> b5ece941
     '''
     The Sim class handles the running of the simulation: the number of children,
     number of time points, and the parameters of the simulation.
@@ -342,50 +337,6 @@
         return
 
 
-<<<<<<< HEAD
-=======
-    def apply_testing(self, t, n_diagnoses, verbose):
-        ''' Perform testing '''
-        test_sensitivity = self['sensitivity']
-        test_probs = self.test_probs
-        if t<len(self['daily_tests']): # Don't know how long the data is, ensure we don't go past the end
-            n_tests = self['daily_tests'][t] # Number of tests for this day
-            if n_tests and not pl.isnan(n_tests): # There are tests this day
-                self.results['tests'][t] = n_tests # Store the number of tests
-                test_probs_arr = pl.array(list(test_probs.values()))
-                test_probs_arr /= test_probs_arr.sum()
-                test_inds = cvu.choose_people_weighted(probs=test_probs_arr, n=n_tests)
-
-                for test_ind in test_inds:
-                    tested_person = self.get_person(test_ind)
-                    if tested_person.infectious and cvu.bt(test_sensitivity): # Person was tested and is true-positive
-                        n_diagnoses += 1
-                        tested_person.diagnosed = True
-                        tested_person.date_diagnosed = t
-                        sc.printv(f'          Person {tested_person.uid} was diagnosed at timestep {t}!', 2, verbose)
-
-        return n_diagnoses
-
-
-    def apply_interventions(self, t, verbose):
-        '''
-        Apply interventions, if they exist at this time point. Can either
-        modify beta, or can be a function that makes an arbitrary modification
-        to the Sim object.
-        '''
-        if t in self['interv_days']:
-            ind = sc.findnearest(self['interv_days'], t)
-            if self['interv_func'] is not None: # Apply custom intervention function
-                sc.printv(f'Applying custom intervention/change on day {t}...', 1, verbose)
-                self =self['interv_func'](self, t)
-            else:
-                eff = self['interv_effs'][ind]
-                sc.printv(f'Applying intervention/change of {eff} on day {t}...', 1, verbose)
-                self['beta'] *= eff # Just change beta
-        return
-
-
->>>>>>> b5ece941
     def run(self, initialize=True, do_plot=False, verbose=None, **kwargs):
         ''' Run the simulation '''
 
