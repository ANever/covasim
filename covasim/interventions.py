--- conflicted
+++ resolved
@@ -579,11 +579,7 @@
         interv = cv.test_prob(symp_prob=0.1, asymp_prob=0.01) # Test 10% of symptomatics and 1% of asymptomatics
         interv = cv.test_prob(symp_quar_prob=0.4) # Test 40% of those in quarantine with symptoms
     '''
-<<<<<<< HEAD
     def __init__(self, symp_prob, asymp_prob=0.0, symp_quar_prob=None, asymp_quar_prob=None, subtarget=None, ili_prev=None,
-=======
-    def __init__(self, symp_prob, asymp_prob=0.0, symp_quar_prob=None, asymp_quar_prob=None, subtarget=None,
->>>>>>> 451f4100
                  test_sensitivity=1.0, loss_prob=0.0, test_delay=0, start_day=0, end_day=None, do_plot=None):
         super().__init__(do_plot=do_plot)
         self.symp_prob        = symp_prob
