'''
Set the parameters for Covasim.
'''

import numpy as np
import pandas as pd
import sciris as sc
import datetime as dt


__all__ = ['make_pars', 'get_default_prognoses', 'load_data']


def make_pars():
    '''
    Set parameters for the simulation.

    NOTE: If you update these values or add a new parameter, please update README.md
    in this folder as well.
    '''
    pars = {}

    # Simulation parameters
    pars['scale']      = 1 # Factor by which to scale results -- e.g. 0.6*100 with n=10e3 assumes 60% of a population of 1m
    pars['n']          = 20e3 # Number ultimately susceptible to CoV
    pars['n_infected'] = 10 # Number of seed cases
    pars['start_day']  = dt.datetime(2020, 3, 1) # Start day of the simulation
    pars['n_days']     = 60 # Number of days of run, if end_day isn't used
    pars['seed']       = 1 # Random seed, if None, don't reset
    pars['verbose']    = 1 # Whether or not to display information during the run -- options are 0 (silent), 1 (default), 2 (everything)
    pars['usepopdata'] = 'random' # Whether or not to load actual population data
    pars['timelimit']  = 3600 # Time limit for a simulation (seconds)
    pars['stop_func']  = None # A function to call to stop the sim partway through
    pars['window']     = 7 # Integration window for doubling time and R_eff

    # Disease transmission
    pars['beta']         = 0.015 # Beta per symptomatic contact; absolute
    pars['asymp_factor'] = 0.8 # Multiply beta by this factor for asymptomatic cases
    pars['diag_factor']  = 0.0 # Multiply beta by this factor for diganosed cases -- baseline assumes complete isolation
    pars['cont_factor']  = 1.0 # Multiply beta by this factor for people who've been in contact with known positives  -- baseline assumes no isolation
    pars['contacts']     = 20 # Estimated number of contacts
    pars['beta_pop']     = {'H': 1.5,  'S': 1.5,   'W': 1.5,  'R': 0.5} # Per-population beta weights; relative
    pars['contacts_pop'] = {'H': 4.11, 'S': 11.41, 'W': 8.07, 'R': 20.0} # default flu-like weights # Number of contacts per person per day, estimated

    # Duration parameters: time for disease progression
    pars['dur'] = dict()
    pars['dur']['exp2inf']  = dict(dist='lognormal_int', par1=4, par2=1) # Duration from exposed to infectious
    pars['dur']['inf2sym']  = dict(dist='lognormal_int', par1=1, par2=1) # Duration from infectious to symptomatic
    pars['dur']['sym2sev']  = dict(dist='lognormal_int', par1=1, par2=1) # Duration from symptomatic to severe symptoms
    pars['dur']['sev2crit'] = dict(dist='lognormal_int', par1=1, par2=1) # Duration from severe symptoms to requiring ICU

    # Duration parameters: time for disease recovery
    pars['dur']['asym2rec'] = dict(dist='lognormal_int', par1=8, par2=2) # Duration for asymptomatics to recover
    pars['dur']['mild2rec'] = dict(dist='lognormal_int', par1=8, par2=2) # Duration from mild symptoms to recovered
    pars['dur']['sev2rec']  = dict(dist='lognormal_int', par1=11, par2=3) # Duration from severe symptoms to recovered - leads to mean total disease time of
    pars['dur']['crit2rec'] = dict(dist='lognormal_int', par1=17, par2=3) # Duration from critical symptoms to recovered
    pars['dur']['crit2die'] = dict(dist='lognormal_int', par1=21, par2=4) # Duration from critical symptoms to death

    # Severity parameters: probabilities of symptom progression
    pars['prog_by_age']     = True # Whether or not to use age-specific probabilities of prognosis (symptoms/severe symptoms/death)
    pars['rel_symp_prob']   = 1.0  # If not using age-specific values: relative proportion of symptomatic cases
    pars['rel_severe_prob'] = 1.0  # If not using age-specific values: relative proportion of symptomatic cases that become severe
    pars['rel_crit_prob']   = 1.0  # If not using age-specific values: relative proportion of severe cases that become critical
    pars['rel_death_prob']  = 1.0  # If not using age-specific values: relative proportion of critical cases that result in death
    pars['OR_no_treat']     = 2.0  # Odds ratio for how much more likely people are to die if no treatment available

    # Events and interventions
    pars['interventions'] = []  #: List of Intervention instances
    pars['interv_func'] = None # Custom intervention function

    # Health system parameters
    pars['n_beds'] = pars['n']  # Baseline assumption is that there's enough beds for the whole population (i.e., no constraints)

    return pars


<<<<<<< HEAD
def load_data(datafile, datacols=None, **kwargs):
=======

def get_default_prognoses(by_age=True):
    '''
    Return the default parameter values for prognoses

    Args:
        by_age (bool): whether or not to use age-specific values

    Returns:
        prog_pars (dict): the dictionary of prognosis probabilities

    '''
    if not by_age:
        prog_pars = sc.objdict(dict(
            symp_prob   = 0.75,
            severe_prob = 0.12,
            crit_prob   = 0.25,
            death_prob  = 0.50,
        ))
    else:
        prog_pars = sc.objdict(dict(
            age_cutoffs  = np.array([10,      20,      30,      40,      50,      60,      70,      80,      120]),     # Age cutoffs
            symp_probs   = np.array([0.50,    0.55,    0.60,    0.65,    0.70,    0.75,    0.80,    0.85,    0.90]),    # Overall probability of developing symptoms
            severe_probs = np.array([0.00100, 0.00100, 0.01100, 0.03400, 0.04300, 0.08200, 0.11800, 0.16600, 0.18400]), # Overall probability of developing severe symptoms (https://www.medrxiv.org/content/10.1101/2020.03.09.20033357v1.full.pdf)
            crit_probs   = np.array([0.00004, 0.00011, 0.00050, 0.00123, 0.00214, 0.00800, 0.02750, 0.06000, 0.10333]), # Overall probability of developing critical symptoms (derived from https://www.cdc.gov/mmwr/volumes/69/wr/mm6912e2.htm)
            death_probs  = np.array([0.00002, 0.00006, 0.00030, 0.00080, 0.00150, 0.00600, 0.02200, 0.05100, 0.09300]), # Overall probability of dying (https://www.imperial.ac.uk/media/imperial-college/medicine/sph/ide/gida-fellowships/Imperial-College-COVID19-NPI-modelling-16-03-2020.pdf)
        ))
    return prog_pars




def load_data(filename, datacols=None, **kwargs):
>>>>>>> 219b2845
    '''
    Load data for comparing to the model output.

    Args:
        datafile (str): the name of the file to load
        datacols (list): list of required column names
        kwargs (dict): passed to pd.read_excel()

    Returns:
        data (dataframe): pandas dataframe of the loaded data
    '''

    if datacols is None:
        datacols = ['day', 'date', 'new_tests', 'new_positives']

    # Load data
    raw_data = pd.read_excel(datafile, **kwargs)

    # Confirm data integrity and simplify
    for col in datacols:
        assert col in raw_data.columns, f'Column "{col}" is missing from the loaded data'
    data = raw_data[datacols]

    return data


<|MERGE_RESOLUTION|>--- conflicted
+++ resolved
@@ -74,9 +74,6 @@
     return pars
 
 
-<<<<<<< HEAD
-def load_data(datafile, datacols=None, **kwargs):
-=======
 
 def get_default_prognoses(by_age=True):
     '''
@@ -109,8 +106,7 @@
 
 
 
-def load_data(filename, datacols=None, **kwargs):
->>>>>>> 219b2845
+def load_data(datafile, datacols=None, **kwargs):
     '''
     Load data for comparing to the model output.
 
