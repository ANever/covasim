'''
Defines functions for making the population.
'''

#%% Imports
import numpy as np # Needed for a few things not provided by pl
import sciris as sc
from collections import defaultdict
from . import requirements as cvreq
from . import utils as cvu
from . import misc as cvm
from . import data as cvdata
from . import defaults as cvd
from . import parameters as cvpars
from . import people as cvppl


# Specify all externally visible functions this file defines
__all__ = ['make_people', 'make_randpop', 'make_random_contacts',
           'make_microstructured_contacts', 'make_hybrid_contacts',
           'make_synthpop']


def make_people(sim, popdict=None, save_pop=False, popfile=None, die=True, reset=False, verbose=None, **kwargs):
    '''
    Make the actual people for the simulation. Usually called via sim.initialize(),
    not directly by the user.

    Args:
        sim      (Sim)  : the simulation object
        popdict  (dict) : if supplied, use this population dictionary rather than generate a new one
        save_pop (bool) : whether to save the population to disk
        popfile  (bool) : if so, the filename to save to
        die      (bool) : whether or not to fail if synthetic populations are requested but not available
        reset    (bool) : whether to force population creation even if self.popdict/self.people exists
        verbose  (bool) : level of detail to print
        kwargs   (dict) : passed to make_randpop() or make_synthpop()

    Returns:
        people (People): people
    '''

    # Set inputs and defaults
    pop_size = int(sim['pop_size']) # Shorten
    pop_type = sim['pop_type'] # Shorten
    if verbose is None:
        verbose = sim['verbose']
    if popfile is None:
        popfile = sim.popfile

    # Check which type of population to produce
    if pop_type == 'synthpops':
        if not cvreq.check_synthpops():
            errormsg = f'You have requested "{pop_type}" population, but synthpops is not available; please use random, clustered, or hybrid'
            if die:
                raise ValueError(errormsg)
            else:
                print(errormsg)
                pop_type = 'random'

        location = sim['location']
        if location:
            print(f'Warning: not setting ages or contacts for "{location}" since synthpops contacts are pre-generated')

    # Actually create the population
    if sim.people and not reset:
        return sim.people # If it's already there, just return
    elif sim.popdict and not reset:
        popdict = sim.popdict # Use stored one
        sim.popdict = None # Once loaded, remove
    elif popdict is None: # Main use case: no popdict is supplied
        # Create the population
        if pop_type in ['random', 'clustered', 'hybrid']:
            popdict = make_randpop(sim, microstructure=pop_type, **kwargs)
        elif pop_type == 'synthpops':
            popdict = make_synthpop(sim, **kwargs)
        elif pop_type is None:
            errormsg = f'You have set pop_type=None. This is fine, but you must ensure sim.popdict exists before calling make_people().'
            raise ValueError(errormsg)
        else:
            errormsg = f'Population type "{pop_type}" not found; choices are random, clustered, hybrid, or synthpops'
            raise ValueError(errormsg)

    # Ensure prognoses are set
    if sim['prognoses'] is None:
        sim['prognoses'] = cvpars.get_prognoses(sim['prog_by_age'])

    # Actually create the people
    people = cvppl.People(sim.pars, uid=popdict['uid'], age=popdict['age'], sex=popdict['sex'],
                          contacts=popdict['contacts'], school_id=popdict['school_id'],
                          schools=popdict['schools'], school_types=popdict['school_types'],
                          student_flag=popdict['student_flag'], teacher_flag=popdict['teacher_flag'],
                          staff_flag=popdict['staff_flag'], school_type_by_person=popdict['school_type_by_person'])
    people.popdict = popdict

    average_age = sum(popdict['age']/pop_size)
    sc.printv(f'Created {pop_size} people, average age {average_age:0.2f} years', 2, verbose)

    if save_pop:
        if popfile is None:
            errormsg = 'Please specify a file to save to using the popfile kwarg'
            raise FileNotFoundError(errormsg)
        else:
            filepath = sc.makefilepath(filename=popfile)
            cvm.save(filepath, people)
            if verbose:
                print(f'Saved population of type "{pop_type}" with {pop_size:n} people to {filepath}')

    return people


def make_randpop(sim, use_age_data=True, use_household_data=True, sex_ratio=0.5, microstructure=False):
    '''
    Make a random population, with contacts.

    This function returns a "popdict" dictionary, which has the following (required) keys:

        - uid: an array of (usually consecutive) integers of length N, uniquely identifying each agent
        - age: an array of floats of length N, the age in years of each agent
        - sex: an array of integers of length N (not currently used, so does not have to be binary)
        - contacts: list of length N listing the contacts; see make_random_contacts() for details
        - layer_keys: a list of strings representing the different contact layers in the population; see make_random_contacts() for details

    Args:
        sim (Sim): the simulation object
        use_age_data (bool): whether to use location-specific age data
        use_household_data (bool): whether to use location-specific household size data
        sex_ratio (float): proportion of the population that is male (not currently used)
        microstructure (bool): whether or not to use the microstructuring algorithm to group contacts

    Returns:
        popdict (dict): a dictionary representing the population, with the following keys for a population of N agents with M contacts between them:
    '''

    pop_size = int(sim['pop_size']) # Number of people

    # Load age data and household demographics based on 2018 Seattle demographics by default, or country if available
    age_data = cvd.default_age_data
    location = sim['location']
    if location is not None:
        if sim['verbose']:
            print(f'Loading location-specific data for "{location}"')
        if use_age_data:
            try:
                age_data = cvdata.get_age_distribution(location)
            except ValueError as E:
                print(f'Could not load age data for requested location "{location}" ({str(E)}), using default')
        if use_household_data:
            try:
                household_size = cvdata.get_household_size(location)
                if 'h' in sim['contacts']:
                    sim['contacts']['h'] = household_size - 1 # Subtract 1 because e.g. each person in a 3-person household has 2 contacts
                else:
                    keystr = ', '.join(list(sim['contacts'].keys()))
                    print(f'Warning; not loading household size for "{location}" since no "h" key; keys are "{keystr}". Try "hybrid" population type?')
            except ValueError as E:
                if sim['verbose']>=2: # These don't exist for many locations, so skip the warning by default
                    print(f'Could not load household size data for requested location "{location}" ({str(E)}), using default')

    # Handle sexes and ages
    uids           = np.arange(pop_size, dtype=cvd.default_int)
    sexes          = np.random.binomial(1, sex_ratio, pop_size)
    age_data_min   = age_data[:,0]
    age_data_max   = age_data[:,1] + 1 # Since actually e.g. 69.999
    age_data_range = age_data_max - age_data_min
    age_data_prob  = age_data[:,2]
    age_data_prob /= age_data_prob.sum() # Ensure it sums to 1
    age_bins       = cvu.n_multinomial(age_data_prob, pop_size) # Choose age bins
    ages           = age_data_min[age_bins] + age_data_range[age_bins]*np.random.random(pop_size) # Uniformly distribute within this age bin

    # Store output
    popdict = {}
    popdict['uid'] = uids
    popdict['age'] = ages
    popdict['sex'] = sexes

    school_ids = None
    schools_dict = None
    school_types = None
    teacher_flag = None
    student_flag = None
    staff_flag = None

    # Actually create the contacts
    if   microstructure == 'random':    contacts, layer_keys    = make_random_contacts(pop_size, sim['contacts'])
    elif microstructure == 'clustered': contacts, layer_keys, _ = make_microstructured_contacts(pop_size, sim['contacts'])
    elif microstructure == 'hybrid':    contacts, layer_keys, _ = make_hybrid_contacts(pop_size, ages, sim['contacts'])
    else:
        errormsg = f'Microstructure type "{microstructure}" not found; choices are random, clustered, or hybrid'
        raise NotImplementedError(errormsg)

    popdict['contacts']   = contacts
    popdict['layer_keys'] = layer_keys
    popdict['school_id'] = school_ids
    popdict['schools'] = schools_dict
    popdict['school_types'] = school_types
    popdict['teacher_flag'] = teacher_flag
    popdict['student_flag'] = student_flag
    popdict['staff_flag'] = staff_flag

    return popdict


def make_random_contacts(pop_size, contacts, overshoot=1.2, dispersion=None):
    '''
    Make random static contacts.

    Args:
        pop_size (int): number of agents to create contacts between (N)
        contacts (dict): a dictionary with one entry per layer describing the average number of contacts per person for that layer
        overshoot (float): to avoid needing to take multiple Poisson draws
        dispersion (float): if not None, use a negative binomial distribution with this dispersion parameter instead of Poisson to make the contacts

    Returns:
        contacts_list (list): a list of length N, where each entry is a dictionary by layer, and each dictionary entry is the UIDs of the agent's contacts
        layer_keys (list): a list of layer keys, which is the same as the keys of the input "contacts" dictionary
    '''

    # Preprocessing
    pop_size = int(pop_size) # Number of people
    contacts = sc.dcp(contacts)
    layer_keys = list(contacts.keys())
    contacts_list = []

    # Precalculate contacts
    n_across_layers = np.sum(list(contacts.values()))
    n_all_contacts  = int(pop_size*n_across_layers*overshoot) # The overshoot is used so we won't run out of contacts if the Poisson draws happen to be higher than the expected value
    all_contacts    = cvu.choose_r(max_n=pop_size, n=n_all_contacts) # Choose people at random
    p_counts = {}
    for lkey in layer_keys:
        if dispersion is None:
            p_count = cvu.n_poisson(contacts[lkey], pop_size) # Draw the number of Poisson contacts for this person
        else:
            p_count = cvu.n_neg_binomial(rate=contacts[lkey], dispersion=dispersion, n=pop_size) # Or, from a negative binomial
        p_counts[lkey] = np.array((p_count/2.0).round(), dtype=cvd.default_int)

    # Make contacts
    count = 0
    for p in range(pop_size):
        contact_dict = {}
        for lkey in layer_keys:
            n_contacts = p_counts[lkey][p]
            contact_dict[lkey] = all_contacts[count:count+n_contacts] # Assign people
            count += n_contacts
        contacts_list.append(contact_dict)

    return contacts_list, layer_keys


def make_microstructured_contacts(pop_size, contacts):
    ''' Create microstructured contacts -- i.e. for households '''

    # Preprocessing -- same as above
    pop_size = int(pop_size) # Number of people
    contacts = sc.dcp(contacts)
    contacts.pop('c', None) # Remove community
    layer_keys = list(contacts.keys())
    contacts_list = [{c:[] for c in layer_keys} for p in range(pop_size)] # Pre-populate

    for layer_name, cluster_size in contacts.items():

        # Initialize
        cluster_dict = dict() # Add dictionary for this layer
        n_remaining = pop_size # Make clusters - each person belongs to one cluster
        contacts_dict = defaultdict(set) # Use defaultdict of sets for convenience while initializing. Could probably change this as part of performance optimization

        # Loop over the clusters
        cluster_id = -1
        while n_remaining > 0:
            cluster_id += 1 # Assign cluster id
            this_cluster =  cvu.poisson(cluster_size)  # Sample the cluster size
            if this_cluster > n_remaining:
                this_cluster = n_remaining

            # Indices of people in this cluster
            cluster_indices = (pop_size-n_remaining)+np.arange(this_cluster)
            cluster_dict[cluster_id] = cluster_indices
            for i in cluster_indices: # Add symmetric pairwise contacts in each cluster
                for j in cluster_indices:
                    if j > i:
                        contacts_dict[i].add(j)

            n_remaining -= this_cluster

        for key in contacts_dict.keys():
            contacts_list[key][layer_name] = np.array(list(contacts_dict[key]), dtype=cvd.default_int)

        clusters = {layer_name: cluster_dict}

    return contacts_list, layer_keys, clusters


def make_hybrid_contacts(pop_size, ages, contacts, school_ages=None, work_ages=None):
    '''
    Create "hybrid" contacts -- microstructured contacts for households and
    random contacts for schools and workplaces, both of which have extremely
    basic age structure. A combination of both make_random_contacts() and
    make_microstructured_contacts().
    '''

    # Handle inputs and defaults
    layer_keys = ['h', 's', 'w', 'c']
    contacts = sc.mergedicts({'h':4, 's':20, 'w':20, 'c':20}, contacts) # Ensure essential keys are populated
    if school_ages is None:
        school_ages = [6, 22]
    if work_ages is None:
        work_ages   = [22, 65]

    # Create the empty contacts list -- a list of {'h':[], 's':[], 'w':[]}
    contacts_list = [{key:[] for key in layer_keys} for i in range(pop_size)]

    # Start with the household contacts for each person
    h_contacts, _, clusters = make_microstructured_contacts(pop_size, {'h':contacts['h']})

    # Make community contacts
    c_contacts, _ = make_random_contacts(pop_size, {'c':contacts['c']})

    # Get the indices of people in each age bin
    ages = np.array(ages)
    s_inds = sc.findinds((ages >= school_ages[0]) * (ages < school_ages[1]))
    w_inds = sc.findinds((ages >= work_ages[0])   * (ages < work_ages[1]))

    # Create the school and work contacts for each person
    s_contacts, _ = make_random_contacts(len(s_inds), {'s':contacts['s']})
    w_contacts, _ = make_random_contacts(len(w_inds), {'w':contacts['w']})

    # Construct the actual lists of contacts
    for i     in range(pop_size):   contacts_list[i]['h']   =        h_contacts[i]['h']  # Copy over household contacts -- present for everyone
    for i,ind in enumerate(s_inds): contacts_list[ind]['s'] = s_inds[s_contacts[i]['s']] # Copy over school contacts
    for i,ind in enumerate(w_inds): contacts_list[ind]['w'] = w_inds[w_contacts[i]['w']] # Copy over work contacts
    for i     in range(pop_size):   contacts_list[i]['c']   =        c_contacts[i]['c']  # Copy over community contacts -- present for everyone

    return contacts_list, layer_keys, clusters



def make_synthpop(sim=None, population=None, layer_mapping=None, community_contacts=None, **kwargs):
    '''
    Make a population using SynthPops, including contacts. Usually called automatically,
    but can also be called manually. Either a simulation object or a population must
    be supplied; if a population is supplied, transform it into the correct format;
    otherise, create the population and then transform it.

    Args:
        sim (Sim): a Covasim simulation object
        population (list): a pre-generated SynthPops population (otherwise, create a new one)
        layer_mapping (dict): a custom mapping from SynthPops layers to Covasim layers
        community_contacts (int): if a simulation is not supplied, create this many community contacts on average
        kwargs (dict): passed to sp.make_population()

    **Example**::

        sim = cv.Sim(pop_type='synthpops')
        sim.popdict = cv.make_synthpop(sim)
        sim.run()
    '''
    try:
        import synthpops as sp # Optional import
    except ModuleNotFoundError as E:
        errormsg = f'Please install the optional SynthPops module first, e.g. pip install synthpops' # Also caught in make_people()
        raise ModuleNotFoundError(errormsg) from E

    pop_size = sim['pop_size']
    # Handle layer mapping
<<<<<<< HEAD
    with_school_types = False
    if 'with_school_types' in kwargs:
        with_school_types = kwargs.get('with_school_types')
        if with_school_types:
            school_ids = [None] * int(pop_size)
            teacher_flag = [False] * int(pop_size)
            staff_flag = [False] * int(pop_size)
            student_flag = [False] * int(pop_size)
            school_types = {'pk': [], 'es': [], 'ms': [], 'hs': [], 'uv': []}
            school_type_by_person = [None] * int(pop_size)
            schools = dict()
    if 'with_facilities' in kwargs:
        with_facilities = kwargs.get('with_facilities')
        if with_facilities:
            layer_mapping = {'LTCF': 'l'}
    default_layer_mapping = {'H':'h', 'S':'s', 'W':'w', 'C':'c'} # Remap keys from old names to new names
    layer_mapping = sc.mergedicts(default_layer_mapping, layer_mapping)

    # Handle other input arguments
    population = sp.make_population(n=pop_size, generate=generate, rand_seed=sim['rand_seed'], **kwargs)
=======
    default_layer_mapping = {'H':'h', 'S':'s', 'W':'w', 'C':'c', 'LTCF':'l'} # Remap keys from old names to new names
    layer_mapping = sc.mergedicts(default_layer_mapping, layer_mapping)

    # Handle other input arguments
    if population is None:
        if sim is None:
            errormsg = 'Either a simulation or a population must be supplied'
            raise ValueError(errormsg)
        pop_size = sim['pop_size']
        population = sp.make_population(n=pop_size, rand_seed=sim['rand_seed'], **kwargs)

    if community_contacts is None:
        if sim is not None:
            community_contacts = sim['contacts']['c']
        else:
            errormsg = 'If a simulation is not supplied, the number of community contacts must be specified'
            raise ValueError(errormsg)

    # Create the basic lists
    pop_size = len(population)
>>>>>>> d783de7d
    uids, ages, sexes, contacts = [], [], [], []
    for uid,person in population.items():
        uids.append(uid)
        ages.append(person['age'])
        sexes.append(person['sex'])
        if with_school_types:
            if person['scid'] is not None:
                school_ids[uid] = person['scid']
                school_type_by_person[uid] = person['sc_type']
                if person['scid'] not in school_types[person['sc_type']]:
                    school_types[person['sc_type']].append(person['scid'])
                if person['scid'] in schools:
                    schools[person['scid']].append(uid)
                else:
                    schools[person['scid']] = [uid]
                if person['sc_teacher'] is not None:
                    teacher_flag[uid] = True
                elif person['sc_student'] is not None:
                    student_flag[uid] = True
                elif person['sc_staff'] is not None:
                    staff_flag[uid] = True

    # Replace contact UIDs with ints
    uid_mapping = {uid:u for u,uid in enumerate(uids)}
    for uid in uids:
        iid = uid_mapping[uid] # Integer UID
        person = population.pop(uid)
        uid_contacts = sc.dcp(person['contacts'])
        int_contacts = {}
        for spkey in uid_contacts.keys():
            try:
                lkey = layer_mapping[spkey] # Map the SynthPops key into a Covasim layer key
            except KeyError:
                errormsg = f'Could not find key "{spkey}" in layer mapping "{layer_mapping}"'
                raise sc.KeyNotFoundError(errormsg)
            int_contacts[lkey] = []
            for cid in uid_contacts[spkey]: # Contact ID
                icid = uid_mapping[cid] # Integer contact ID
                if icid>iid: # Don't add duplicate contacts
                    int_contacts[lkey].append(icid)
            int_contacts[lkey] = np.array(int_contacts[lkey], dtype=cvd.default_int)
        contacts.append(int_contacts)

    # Add community contacts
    c_contacts, _ = make_random_contacts(pop_size, {'c':community_contacts})
    for i in range(int(pop_size)):
        contacts[i]['c'] = c_contacts[i]['c'] # Copy over community contacts -- present for everyone

    # Finalize
    popdict = {}
    popdict['uid']        = np.array(list(uid_mapping.values()), dtype=cvd.default_int)
    popdict['age']        = np.array(ages)
    popdict['sex']        = np.array(sexes)
    popdict['contacts']   = sc.dcp(contacts)
    popdict['layer_keys'] = list(layer_mapping.values())
    if with_school_types:
        popdict['school_id'] = np.array(school_ids)
        popdict['schools'] = schools
        popdict['teacher_flag'] = teacher_flag
        popdict['student_flag'] = student_flag
        popdict['staff_flag'] = staff_flag
        popdict['school_types'] = school_types
        popdict['school_type_by_person'] = school_type_by_person
    else:
        popdict['school_id'] = None
        popdict['schools'] = None
        popdict['teacher_flag'] = None
        popdict['student_flag'] = None
        popdict['staff_flag'] = None
        popdict['school_types'] = None
        popdict['school_type_by_person'] = None

    return popdict<|MERGE_RESOLUTION|>--- conflicted
+++ resolved
@@ -86,12 +86,7 @@
         sim['prognoses'] = cvpars.get_prognoses(sim['prog_by_age'])
 
     # Actually create the people
-    people = cvppl.People(sim.pars, uid=popdict['uid'], age=popdict['age'], sex=popdict['sex'],
-                          contacts=popdict['contacts'], school_id=popdict['school_id'],
-                          schools=popdict['schools'], school_types=popdict['school_types'],
-                          student_flag=popdict['student_flag'], teacher_flag=popdict['teacher_flag'],
-                          staff_flag=popdict['staff_flag'], school_type_by_person=popdict['school_type_by_person'])
-    people.popdict = popdict
+    people = cvppl.People(sim.pars, uid=popdict['uid'], age=popdict['age'], sex=popdict['sex'], contacts=popdict['contacts']) # List for storing the people
 
     average_age = sum(popdict['age']/pop_size)
     sc.printv(f'Created {pop_size} people, average age {average_age:0.2f} years', 2, verbose)
@@ -174,13 +169,6 @@
     popdict['age'] = ages
     popdict['sex'] = sexes
 
-    school_ids = None
-    schools_dict = None
-    school_types = None
-    teacher_flag = None
-    student_flag = None
-    staff_flag = None
-
     # Actually create the contacts
     if   microstructure == 'random':    contacts, layer_keys    = make_random_contacts(pop_size, sim['contacts'])
     elif microstructure == 'clustered': contacts, layer_keys, _ = make_microstructured_contacts(pop_size, sim['contacts'])
@@ -191,12 +179,6 @@
 
     popdict['contacts']   = contacts
     popdict['layer_keys'] = layer_keys
-    popdict['school_id'] = school_ids
-    popdict['schools'] = schools_dict
-    popdict['school_types'] = school_types
-    popdict['teacher_flag'] = teacher_flag
-    popdict['student_flag'] = student_flag
-    popdict['staff_flag'] = staff_flag
 
     return popdict
 
@@ -360,30 +342,7 @@
         errormsg = f'Please install the optional SynthPops module first, e.g. pip install synthpops' # Also caught in make_people()
         raise ModuleNotFoundError(errormsg) from E
 
-    pop_size = sim['pop_size']
     # Handle layer mapping
-<<<<<<< HEAD
-    with_school_types = False
-    if 'with_school_types' in kwargs:
-        with_school_types = kwargs.get('with_school_types')
-        if with_school_types:
-            school_ids = [None] * int(pop_size)
-            teacher_flag = [False] * int(pop_size)
-            staff_flag = [False] * int(pop_size)
-            student_flag = [False] * int(pop_size)
-            school_types = {'pk': [], 'es': [], 'ms': [], 'hs': [], 'uv': []}
-            school_type_by_person = [None] * int(pop_size)
-            schools = dict()
-    if 'with_facilities' in kwargs:
-        with_facilities = kwargs.get('with_facilities')
-        if with_facilities:
-            layer_mapping = {'LTCF': 'l'}
-    default_layer_mapping = {'H':'h', 'S':'s', 'W':'w', 'C':'c'} # Remap keys from old names to new names
-    layer_mapping = sc.mergedicts(default_layer_mapping, layer_mapping)
-
-    # Handle other input arguments
-    population = sp.make_population(n=pop_size, generate=generate, rand_seed=sim['rand_seed'], **kwargs)
-=======
     default_layer_mapping = {'H':'h', 'S':'s', 'W':'w', 'C':'c', 'LTCF':'l'} # Remap keys from old names to new names
     layer_mapping = sc.mergedicts(default_layer_mapping, layer_mapping)
 
@@ -404,28 +363,11 @@
 
     # Create the basic lists
     pop_size = len(population)
->>>>>>> d783de7d
     uids, ages, sexes, contacts = [], [], [], []
     for uid,person in population.items():
         uids.append(uid)
         ages.append(person['age'])
         sexes.append(person['sex'])
-        if with_school_types:
-            if person['scid'] is not None:
-                school_ids[uid] = person['scid']
-                school_type_by_person[uid] = person['sc_type']
-                if person['scid'] not in school_types[person['sc_type']]:
-                    school_types[person['sc_type']].append(person['scid'])
-                if person['scid'] in schools:
-                    schools[person['scid']].append(uid)
-                else:
-                    schools[person['scid']] = [uid]
-                if person['sc_teacher'] is not None:
-                    teacher_flag[uid] = True
-                elif person['sc_student'] is not None:
-                    student_flag[uid] = True
-                elif person['sc_staff'] is not None:
-                    staff_flag[uid] = True
 
     # Replace contact UIDs with ints
     uid_mapping = {uid:u for u,uid in enumerate(uids)}
@@ -460,21 +402,5 @@
     popdict['sex']        = np.array(sexes)
     popdict['contacts']   = sc.dcp(contacts)
     popdict['layer_keys'] = list(layer_mapping.values())
-    if with_school_types:
-        popdict['school_id'] = np.array(school_ids)
-        popdict['schools'] = schools
-        popdict['teacher_flag'] = teacher_flag
-        popdict['student_flag'] = student_flag
-        popdict['staff_flag'] = staff_flag
-        popdict['school_types'] = school_types
-        popdict['school_type_by_person'] = school_type_by_person
-    else:
-        popdict['school_id'] = None
-        popdict['schools'] = None
-        popdict['teacher_flag'] = None
-        popdict['student_flag'] = None
-        popdict['staff_flag'] = None
-        popdict['school_types'] = None
-        popdict['school_type_by_person'] = None
 
     return popdict