--- conflicted
+++ resolved
@@ -12,12 +12,8 @@
 from . import defaults as cvd
 from . import parameters as cvpars
 from . import people as cvppl
-<<<<<<< HEAD
-
-=======
-from collections import defaultdict
 import uuid
->>>>>>> 99af590a
+
 
 # Specify all externally visible functions this file defines
 __all__ = ['make_people', 'make_randpop', 'make_random_contacts',
