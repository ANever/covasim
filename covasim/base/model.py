--- conflicted
+++ resolved
@@ -9,6 +9,7 @@
 import pylab as pl
 import sciris as sc
 import datetime as dt
+import statsmodels.api as sm
 import covasim.framework as cv
 from . import parameters as cvpars
 
@@ -450,7 +451,6 @@
             sympt_test       = self['sympt_test']
             trace_test       = self['trace_test']
             test_sensitivity = self['sensitivity']
-            window           = self['window']
 
             # Print progress
             if verbose>=1:
@@ -608,25 +608,8 @@
             self.results['n_recovered'][t]   = n_recovered
             self.results['diagnoses'][t]     = n_diagnoses
 
-<<<<<<< HEAD
             # Effective reproductive number based on number still susceptible
             self.results['r_eff'][t] = self.calculated['r_0']*self.results['n_susceptible'][t]/self['n']
-=======
-            # Calculate doubling time
-            if t >= window:
-                max_doubling_time = 100 # Because
-                cum_infections = pl.cumsum(self.results['infections'][:t+1]) + self['n_infected'] # TODO: duplicated from below
-                infections_now = cum_infections[t]
-                infections_prev = cum_infections[t-window]
-                r = infections_now/infections_prev
-                if r > 1:  # Avoid divide by zero
-                    doubling_time = window*np.log(2)/np.log(r)
-                    doubling_time = min(doubling_time, max_doubling_time) # Otherwise, it's unbounded
-                    self.results['doubling_time'][t] = doubling_time
-
-            # Effective reproductive number based on number still susceptible -- TODO: use data instead
-            # self.results['r_eff'][t] = self.calculated['r_0']*self.results['n_susceptible'][t]/self['n']
->>>>>>> cd7bbdca
 
         # Compute cumulative results
         self.results['cum_exposed'].values    = pl.cumsum(self.results['infections'].values) + self['n_infected'] # Include initially infected people
