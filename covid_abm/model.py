--- conflicted
+++ resolved
@@ -67,7 +67,7 @@
         elif pars is not None:
             self.pars.update(pars)
         return
-
+    
 
 class Person(ParsObj):
     '''
@@ -82,13 +82,8 @@
         if self.crew:
             self.contacts = self['contacts_crew'] # Determine how many contacts they have
         else:
-<<<<<<< HEAD
-            self.contacts = self.pars['contacts_guest']
-
-=======
             self.contacts = self['contacts_guest']
         
->>>>>>> e8e031e6
         # Define state
         self.alive       = True
         self.susceptible = True
@@ -96,7 +91,7 @@
         self.infectious  = False
         self.diagnosed   = False
         self.recovered   = False
-
+        
         # Keep track of dates
         self.date_exposed    = None
         self.date_infectious = None
@@ -122,9 +117,6 @@
         self.init_people()
         self.interventions = {}
         return
-<<<<<<< HEAD
-
-=======
     
     def set_seed(self, seed=None, reset=False):
         ''' Set the seed for the random number stream '''
@@ -133,12 +125,11 @@
         cov_ut.set_seed(seed)
         return
     
->>>>>>> e8e031e6
     @property
     def n(self):
         ''' Count the number of people '''
         return len(self.people)
-
+    
     @property
     def npts(self):
         ''' Count the number of time points '''
@@ -157,7 +148,7 @@
             self.results[key] = np.zeros(int(self.npts))
         self.results['ready'] = False
         return
-
+    
 
     def init_people(self, seed_infections=1):
         ''' Create the people '''
@@ -169,31 +160,17 @@
             age,sex = cov_pars.get_age_sex(is_crew)
             person = Person(self.pars, age=age, sex=sex, crew=is_crew) # Create the person
             self.people[person.uid] = person # Save them to the dictionary
-
+        
         # Create the seed infections
         for i in range(seed_infections):
             self.people[i].exposed = True
             self.people[i].infectious = True
             self.people[i].date_exposed = 0
             self.people[i].date_infectious = 0
-
-        return
-
-<<<<<<< HEAD
-
-    def day2ind(self, day):
-        index = int(day)
-        return index
-
-
-    def ind2day(self, ind):
-        day = ind
-        return day
-
-
-=======
-    
->>>>>>> e8e031e6
+        
+        return
+
+    
     def summary_stats(self):
         ''' Compute the summary statistics to display at the end of a run '''
         keys = ['n_susceptible', 'n_exposed', 'n_infectious']
@@ -201,13 +178,13 @@
         for key in keys:
             summary[key] = self.results[key][-1]
         return summary
-
-
+    
+    
     def run(self, seed_infections=1, verbose=None, calc_likelihood=False, do_plot=False, **kwargs):
         ''' Run the simulation '''
-
+        
         T = sc.tic()
-
+        
         # Reset settings and results
         if verbose is None:
             verbose = self['verbose']
@@ -215,10 +192,10 @@
         self.init_people(seed_infections=seed_infections) # Actually create the people
         daily_tests = self.data['new_tests'] # Number of tests each day, from the data
         evacuated = self.data['evacuated'] # Number of people evacuated
-
+        
         # Main simulation loop
         for t in range(self.npts):
-
+            
             # Print progress
             if verbose>-1:
                 string = f'  Running day {t:0.0f} of {self.pars["n_days"]}...'
@@ -226,23 +203,23 @@
                     sc.heading(string)
                 else:
                     print(string)
-
+                    
             self.results['t'][t] = t
             test_probs = {} # Store the probability of each person getting tested
-
+            
             # Update each person
             for person in self.people.values():
-
+                
                 # Count susceptibles
                 if person.susceptible:
                     self.results['n_susceptible'][t] += 1
-
+                
                 # Handle testing probability
                 if person.infectious:
                     test_probs[person.uid] = self['symptomatic'] # They're infectious: high probability of testing
                 else:
                     test_probs[person.uid] = 1.0
-
+                
                 # If exposed, check if the person becomes infectious
                 if person.exposed:
                     self.results['n_exposed'][t] += 1
@@ -250,7 +227,7 @@
                         person.infectious = True
                         if verbose>0:
                             print(f'      Person {person.uid} became infectious!')
-
+                        
                 # If infectious, check if anyone gets infected
                 if person.infectious:
                     # First, check for recovery
@@ -278,11 +255,11 @@
                                     target_person.date_recovered = target_person.date_infectious + dur_dist
                                     if verbose>0:
                                         print(f'        Person {person.uid} infected person {target_person.uid}!')
-
+                
                 # Count people who recovered
                 if person.recovered:
                     self.results['n_recovered'][t] += 1
-
+            
             # Implement testing -- this is outside of the loop over people, but inside the loop over time
             if t<len(daily_tests): # Don't know how long the data is, ensure we don't go past the end
                 n_tests = daily_tests.iloc[t] # Number of tests for this day
@@ -303,15 +280,11 @@
                                         print(f'          Person {person.uid} was diagnosed!')
                     for uid in uids_to_pop: # Remove people from the ship once they're diagnosed
                         self.off_ship[uid] = self.people.pop(uid)
-
+                            
             # Implement quarantine
             if t == self['quarantine']:
                 print(f'Implementing quarantine on day {t}...')
                 for person in self.people.values():
-<<<<<<< HEAD
-                    person.contacts *= self.pars['quarantine_eff'] # TODO: separate factors for crew and guests
-
-=======
                     if 'quarantine_eff' in self.pars.keys():
                         quarantine_eff = self['quarantine_eff'] # Both
                     else:
@@ -321,17 +294,11 @@
                             quarantine_eff = self['quarantine_eff_g'] # Guests
                     person.contacts *= quarantine_eff
             
->>>>>>> e8e031e6
             # Implement testing chnage
             if t == self['testing_change']:
                 print(f'Implementing testing change on day {t}...')
-<<<<<<< HEAD
-                self.pars['symptomatic'] *= self.pars['testing_symptoms'] # Reduce the proportion of symptomatic testing
-
-=======
                 self['symptomatic'] *= self['testing_symptoms'] # Reduce the proportion of symptomatic testing
             
->>>>>>> e8e031e6
             # Implement evacuations
             if t<len(evacuated):
                 n_evacuated = evacuated.iloc[t] # Number of evacuees for this day
@@ -346,16 +313,16 @@
                         uids_to_pop.append(evac_person.uid)
                     for uid in uids_to_pop: # Remove people from the ship once they're diagnosed
                         self.off_ship[uid] = self.people.pop(uid)
-
+        
         # Compute cumulative results
         self.results['cum_exposed']   = pl.cumsum(self.results['infections'])
         self.results['cum_tested']    = pl.cumsum(self.results['tests'])
         self.results['cum_diagnosed'] = pl.cumsum(self.results['diagnoses'])
-
+        
         # Comute likelihood
         if calc_likelihood:
             self.likelihood()
-
+        
         # Tidy up
         self.results['ready'] = True
         elapsed = sc.toc(T, output=True)
@@ -366,31 +333,24 @@
      {summary['n_exposed']:5.0f} exposed
      {summary['n_infectious']:5.0f} infectious
            """)
-
+         
         if do_plot:
             self.plot(**kwargs)
-
+        
         return self.results
-
-
+    
+    
     def likelihood(self, verbose=None):
         '''
         Compute the log-likelihood of the current simulation based on the number
         of new diagnoses.
         '''
         if verbose is None:
-<<<<<<< HEAD
-            verbose = self.pars['verbose']
-        if verbose:
-            print('Calculating likelihood...')
-
-=======
             verbose = self['verbose']
         
->>>>>>> e8e031e6
         if not self.results['ready']:
             self.run(calc_likelihood=False, verbose=verbose) # To avoid an infinite loop
-
+        
         loglike = 0
         for d,datum in enumerate(self.data['new_positives']):
             if not pl.isnan(datum): # Skip days when no tests were performed
@@ -400,20 +360,16 @@
                 loglike += logp
                 if verbose>1:
                     print(f'  {self.data["date"][d]}, data={datum:3.0f}, model={estimate:3.0f}, log(p)={logp:10.4f}, loglike={loglike:10.4f}')
-
+        
         self.results['likelihood'] = loglike
-<<<<<<< HEAD
-
-=======
         
         if verbose:
             print(f'Likelihood: {loglike}')
         
->>>>>>> e8e031e6
         return loglike
-
-
-
+        
+
+    
     def plot(self, do_save=None, fig_args=None, plot_args=None, scatter_args=None, axis_args=None, as_days=True, font_size=18, verbose=None):
         '''
         Plot the results -- can supply arguments for both the figure and the plots.
@@ -428,7 +384,7 @@
 
         plot_args : dict
             Dictionary of kwargs to be passed to pl.plot()
-
+        
         as_days : bool
             Whether to plot the x-axis as days or time points
 
@@ -436,7 +392,7 @@
         -------
         Figure handle
         '''
-
+        
         if verbose is None:
             verbose = self['verbose']
         if verbose:
@@ -466,13 +422,13 @@
                                       'diagnoses':'New diagnoses', 
                                      }),
             })
-
+        
         data_mapping = {
             'cum_diagnosed': pl.cumsum(self.data['new_positives']),
             'tests':         self.data['new_tests'],
             'diagnoses':     self.data['new_positives'],
             }
-
+        
         for p,title,keylabels in to_plot.enumitems():
             pl.subplot(2,1,p+1)
             for i,key,label in keylabels.enumitems():
@@ -495,12 +451,12 @@
             else:
                 filename = 'covid_abm_results.png' # Just give it a default name
             pl.savefig(filename)
-
+        
         pl.show()
 
         return fig
-
-
+    
+    
     def plot_people(self):
         ''' Use imshow() to show all individuals as rows, with time as columns, one pixel per timestep per person '''
         raise NotImplementedError
@@ -513,12 +469,8 @@
 
 
 def multi_run(orig_sim, n=4, verbose=None):
-<<<<<<< HEAD
-
-=======
     ''' Ditto, for multiple runs '''
     
->>>>>>> e8e031e6
     # Copy the simulations
     sims = []
     for i in range(n):
@@ -526,19 +478,20 @@
         new_sim.pars['seed'] += i # Reset the seed, otherwise no point!
         new_sim.pars['n'] = int(new_sim.pars['n']/n) # Reduce the population size accordingly
         sims.append(new_sim)
-
+        
     finished_sims = sc.parallelize(single_run, iterarg=sims)
-
+    
     output_sim = sc.dcp(finished_sims[0])
     output_sim.pars['parallelized'] = n # Store how this was parallelized
     output_sim.pars['n'] *= n # Restore this since used in later calculations -- a bit hacky, it's true
-
+    
     for sim in finished_sims[1:]: # Skip the first one
         output_sim.people.update(sim.people)
         for key,val in sim.results.items():
             if key != 't':
                 output_sim.results[key] += sim.results[key]
-
+    
     return output_sim
-
-
+    
+    
+    