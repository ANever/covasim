--- conflicted
+++ resolved
@@ -3,10 +3,9 @@
 '''
 
 import pylab as pl
-from datetime import datetime
 
 
-__all__ = ['make_pars', 'make_pars_orig', 'get_age_sex']
+__all__ = ['make_pars', 'get_age_sex']
 
 
 def make_pars():
@@ -25,17 +24,8 @@
     pars['usepopdata'] = 0 # Whether or not to load actual population data
 
     # Epidemic parameters
-<<<<<<< HEAD
     pars['r0']             = 2.0 # Updated to match Mike's distributions
     pars['contacts']       = 10 # Number of contacts per person per day, estimated
-    pars['incub']          = 4.5 # Using Mike's Snohomish number
-    pars['incub_std']      = 1.0 # Standard deviation of the serial interval, estimated
-    pars['dur']            = 8 # Using Mike's Snohomish number
-    pars['dur_std']        = 2 # Variance in duration
-=======
-    pars['r_contact']      = 2.0/(8*10) # Probability of infection per contact, estimated
-    pars['contacts']       = 10 # Number of contacts per guest per day, estimated
-
     pars['incub'] = {
         'type': 'positiveNormal',
         'params': {
@@ -51,41 +41,17 @@
             'sigma':       365*0.0055
         }
     }
-
->>>>>>> ef969b84
     pars['sensitivity']    = 1.0 # Probability of a true positive, estimated
     pars['symptomatic']    = 5 # Increased probability of testing someone symptomatic, estimated
     pars['cfr']            = 0.02 # Case fatality rate
     pars['timetodie']      = 22 # Days until death
     pars['timetodie_std']  = 2 # STD
 
-
     # Events
     pars['intervene']        = -1  # Day on which intervention took effect
     pars['unintervene']      = -1  # Day on which intervention stopped
     pars['intervention_eff'] = 0.0 # Change in transmissibility due to intervention
 
-    return pars
-
-def make_pars_orig():
-    pars = make_pars()
-    pars['r_contact']      = 2.9/(10*20) # Probability of infection per contact, estimated
-
-    pars['incub'] = {
-        'type': 'normal',
-        'params': {
-            'mu':          5.0, # Incubation period, in days, estimated
-            'sigma':       1.0  # Standard deviation of the serial interval, estimated
-        }
-    }
-
-    pars['dur'] = {
-        'type': 'normal',
-        'params': {
-            'mu':          10, # Duration of infectiousness, from https://www.nejm.org/doi/full/10.1056/NEJMc2001737
-            'sigma':       3 # Variance in duration
-        }
-    }
     return pars
 
 
@@ -105,3 +71,4 @@
         age = pl.median([min_age, age, max_age]) # Normalize
     return age, sex
 
+
